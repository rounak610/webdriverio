import url from 'url'
import request from 'request'
import merge from 'deepmerge'

import { ERROR_CODES } from '../helpers/constants'
import { RuntimeError } from './ErrorHandler'
import pkg from '../../package.json'

/**
 * RequestHandler
 */
class RequestHandler {
    constructor (options, eventHandler, logger) {
        this.sessionID = null
        this.startPath = options.path === '/' ? '' : options.path || '/wd/hub'
<<<<<<< HEAD
        this.gridStartPath = options.gridPath || '/grid'
=======
        this.gridApiStartPath = options.gridApiPath || '/grid/api'
>>>>>>> 8732e548
        this.eventHandler = eventHandler
        this.logger = logger
        this.defaultOptions = options

        /**
         * actually host is `hostname:port` but to keep config properties
         * short we abuse host as hostname
         */
        if (options.host !== undefined) {
            options.hostname = options.host
            delete options.host
        }

        /**
         * set auth from user and password configs
         */
        if (this.defaultOptions.user && this.defaultOptions.key) {
            this.auth = {
                user: this.defaultOptions.user,
                pass: this.defaultOptions.key
            }

            delete this.defaultOptions.user
            delete this.defaultOptions.key
        }
    }

    /**
     * merges default options with request options
     *
     * @param  {Object} requestOptions  request options
     */
    createOptions (requestOptions, data) {
        let newOptions = {}

        /**
         * if we don't have a session id we set it here, unless we call commands that don't require session ids, for
         * example /sessions. The call to /sessions is not connected to a session itself and it therefore doesn't
         * require it
         */
        if (requestOptions.path.match(/\:sessionId/) && !this.sessionID && requestOptions.requiresSession !== false) {
            // throw session id error
            throw new RuntimeError(101)
        }

        newOptions.uri = url.parse(
            this.defaultOptions.protocol + '://' +
            this.defaultOptions.hostname + ':' + this.defaultOptions.port +
<<<<<<< HEAD
            (requestOptions.gridCommand ? this.gridStartPath : this.startPath) +
=======
            (requestOptions.gridCommand ? this.gridApiStartPath : this.startPath) +
>>>>>>> 8732e548
            requestOptions.path.replace(':sessionId', this.sessionID || ''))

        // send authentication credentials only when creating new session
        if (requestOptions.path === '/session' && this.auth !== undefined) {
            newOptions.auth = this.auth
        }

        if (requestOptions.method) {
            newOptions.method = requestOptions.method
        }

        if (requestOptions.gridCommand) {
            newOptions.gridCommand = requestOptions.gridCommand
        }

        newOptions.json = true
        newOptions.followAllRedirects = true

        newOptions.headers = {
            'Connection': 'keep-alive',
            'Accept': 'application/json',
            'User-Agent': 'webdriverio/webdriverio/' + pkg.version
        }

        if (Object.keys(data).length > 0) {
            let requestData = JSON.stringify(data)
            newOptions.body = requestData
            newOptions.method = 'POST'
            newOptions.headers = merge(newOptions.headers, {
                'Content-Type': 'application/json; charset=UTF-8',
                'Content-Length': Buffer.byteLength(requestData, 'UTF-8')
            })
        }

        newOptions.timeout = this.defaultOptions.connectionRetryTimeout

        return newOptions
    }

    /**
     * creates a http request with its given options and send the protocol
     * command to the webdriver server
     *
     * @param  {Object}   requestOptions  defines url, method and other request options
     * @param  {Object}   data            contains request data
     */
    create (requestOptions, data) {
        data = data || {}

        /**
         * allow to pass a string as shorthand argument
         */
        if (typeof requestOptions === 'string') {
            requestOptions = {
                path: requestOptions
            }
        }

        let fullRequestOptions = this.createOptions(requestOptions, data)

        this.eventHandler.emit('command', {
            method: fullRequestOptions.method || 'GET',
            uri: fullRequestOptions.uri,
            data: data
        })

        return this.request(fullRequestOptions, this.defaultOptions.connectionRetryCount).then(({body, response}) => {
            /**
             * if no session id was set before we've called the init command
             */
            if (this.sessionID === null && requestOptions.requiresSession !== false) {
                this.sessionID = body.sessionId

                this.eventHandler.emit('init', {
                    sessionID: this.sessionID,
                    options: body.value,
                    desiredCapabilities: data.desiredCapabilities
                })

                this.eventHandler.emit('info', 'SET SESSION ID ' + this.sessionID)
            }

            if (body === undefined) {
                body = {
                    status: 0,
                    orgStatusMessage: ERROR_CODES[0].message
                }
            }

            this.eventHandler.emit('result', {
                requestData: data,
                requestOptions: fullRequestOptions,
                response: response,
                body: body
            })

            return body
        })
    }

    request (fullRequestOptions, totalRetryCount, retryCount = 0) {
        retryCount += 1

        return new Promise((resolve, reject) => {
            request(fullRequestOptions, (err, response, body) => {
                /**
                 * Resolve with a healthy response
                 */
                if (!err && body && body.status === 0) {
                    return resolve({body, response})
                }

                if (fullRequestOptions.gridCommand) {
                    if (body.success) {
                        return resolve({body, response})
                    }

                    return reject(new RuntimeError({
                        status: 102,
                        type: ERROR_CODES[102].id,
                        message: ERROR_CODES[102].message,
                        orgStatusMessage: body.msg || ''
                    }))
                }

                /**
                 * in Appium you find sometimes more exact error messages in origValue
                 */
                if (body && body.value && typeof body.value.origValue === 'string' && typeof body.value.message === 'string') {
                    body.value.message += ' ' + body.value.origValue
                }

                if (body && typeof body === 'string') {
                    reject(new RuntimeError(body))
                    return
                }

                if (body) {
                    reject(new RuntimeError({
                        status: body.status,
                        type: ERROR_CODES[body.status] ? ERROR_CODES[body.status].id : 'unknown',
                        message: ERROR_CODES[body.status] ? ERROR_CODES[body.status].message : 'unknown',
                        orgStatusMessage: body.value ? body.value.message : '',
                        screenshot: body.value && body.value.screen || null
                    }))

                    return
                }

                if (retryCount === totalRetryCount) {
                    let error = null

                    if (err.message.indexOf('Nock') > -1) {
                        // for better unit test error output
                        error = err
                    } else {
                        error = new RuntimeError({
                            status: -1,
                            type: 'ECONNREFUSED',
                            message: 'Couldn\'t connect to selenium server',
                            orgStatusMessage: 'Couldn\'t connect to selenium server'
                        })
                    }

                    reject(error)
                    return
                }

                this.request(fullRequestOptions, totalRetryCount, retryCount)
                    .then(resolve)
                    .catch(reject)
            })
        })
    }
}

export default RequestHandler<|MERGE_RESOLUTION|>--- conflicted
+++ resolved
@@ -13,11 +13,7 @@
     constructor (options, eventHandler, logger) {
         this.sessionID = null
         this.startPath = options.path === '/' ? '' : options.path || '/wd/hub'
-<<<<<<< HEAD
-        this.gridStartPath = options.gridPath || '/grid'
-=======
         this.gridApiStartPath = options.gridApiPath || '/grid/api'
->>>>>>> 8732e548
         this.eventHandler = eventHandler
         this.logger = logger
         this.defaultOptions = options
@@ -66,11 +62,7 @@
         newOptions.uri = url.parse(
             this.defaultOptions.protocol + '://' +
             this.defaultOptions.hostname + ':' + this.defaultOptions.port +
-<<<<<<< HEAD
-            (requestOptions.gridCommand ? this.gridStartPath : this.startPath) +
-=======
             (requestOptions.gridCommand ? this.gridApiStartPath : this.startPath) +
->>>>>>> 8732e548
             requestOptions.path.replace(':sessionId', this.sessionID || ''))
 
         // send authentication credentials only when creating new session
