--- conflicted
+++ resolved
@@ -52,14 +52,7 @@
                 this.logger.warn('onBeforeDriverCreate: No capabilities provided')
                 return
             }
-<<<<<<< HEAD
-            // const hubUrl = args.hubUrl
             await this.getBinDriverCapabilities(instance, capabilities)
-            // AutomationFramework.setState(instance, WebdriverIOModule.KEY_CAPABILITIES, capabilities)
-            // AutomationFramework.setState(instance, WebdriverIOModule.KEY_HUB_URL, hubUrl)
-=======
-            this.getBinDriverCapabilities(instance, capabilities)
->>>>>>> 4f07c696
         } catch (e){
             this.logger.error(`Error in onBeforeDriverCreate: ${util.format(e)}`)
         }
@@ -149,7 +142,7 @@
             if ('browserstack.buildTag' in capabilitiesObj) {
                 delete capabilitiesObj['browserstack.buildTag']
             }
-            AutomationFramework.setState(instance, WebdriverIOModule.KEY_CAPABILITIES, capabilitiesObj)
+            AutomationFramework.setState(instance, AutomationFrameworkConstants.KEY_CAPABILITIES, capabilitiesObj)
         } catch (error) {
             this.logger.error(`getBinDriverCapabilities: Error getting capabilities: ${error}`)
         }
