import got from 'got'
import { FormData } from 'formdata-node'
import { v4 as uuidv4 } from 'uuid'

import fs from 'node:fs'
import path from 'node:path'
import { promisify, format } from 'node:util'
import { performance, PerformanceObserver } from 'node:perf_hooks'
import os from 'node:os'
import { SevereServiceError } from 'webdriverio'

import * as BrowserstackLocalLauncher from 'browserstack-local'

import type { Capabilities, Services, Options } from '@wdio/types'

import { startPercy, stopPercy, getBestPlatformForPercySnapshot } from './Percy/PercyHelper.js'

import type { BrowserstackConfig, App, AppConfig, AppUploadResponse, UserConfig, BrowserstackOptions } from './types.js'
import {
    BSTACK_SERVICE_VERSION,
    NOT_ALLOWED_KEYS_IN_CAPS, PERF_MEASUREMENT_ENV, RERUN_ENV, RERUN_TESTS_ENV,
    BROWSERSTACK_TESTHUB_UUID,
    VALID_APP_EXTENSION,
    BROWSERSTACK_PERCY,
    BROWSERSTACK_OBSERVABILITY
} from './constants.js'
import {
    launchTestSession,
    shouldAddServiceVersion,
    stopBuildUpstream,
    getCiInfo,
    isBStackSession,
    isUndefined,
    isAccessibilityAutomationSession,
    isTrue,
    getBrowserStackUser,
    getBrowserStackKey,
    uploadLogs,
    ObjectsAreEqual,
    isValidCapsForHealing,
    getBooleanValueFromString,
    validateCapsWithNonBstackA11y,
    mergeChromeOptions
} from './util.js'
import { getProductMap } from './testHub/utils.js'
import CrashReporter from './crash-reporter.js'
import { BStackLogger } from './bstackLogger.js'
import { PercyLogger } from './Percy/PercyLogger.js'
import { FileStream } from './fileStream.js'
import type Percy from './Percy/Percy.js'
import { sendStart, sendFinish } from './instrumentation/funnelInstrumentation.js'
import BrowserStackConfig from './config.js'
import { setupExitHandlers } from './exitHandler.js'
import AiHandler from './ai-handler.js'
import TestOpsConfig from './testOps/testOpsConfig.js'
import PerformanceTester from './instrumentation/performance/performance-tester.js'
import * as PERFORMANCE_SDK_EVENTS from './instrumentation/performance/constants.js'
import { BrowserstackCLI } from './cli/index.js'
import { CLIUtils } from './cli/cliUtils.js'
import accessibilityScripts from './scripts/accessibility-scripts.js'
<<<<<<< HEAD
import util from 'node:util'
=======
import APIUtils from './cli/apiUtils.js'
>>>>>>> bcd3fae7

type BrowserstackLocal = BrowserstackLocalLauncher.Local & {
    pid?: number
    stop(callback: (err?: Error) => void): void
}

export default class BrowserstackLauncherService implements Services.ServiceInstance {
    browserstackLocal?: BrowserstackLocal
    private _buildName?: string
    private _projectName?: string
    private _buildTag?: string
    private _buildIdentifier?: string
    private _accessibilityAutomation?: boolean | null = null
    private _percy?: Percy
    private _percyBestPlatformCaps?: Capabilities.DesiredCapabilities
    private readonly browserStackConfig: BrowserStackConfig

    constructor (
        private _options: BrowserstackConfig & BrowserstackOptions,
        capabilities: Capabilities.RemoteCapability,
        private _config: Options.Testrunner
    ) {
        BStackLogger.clearLogFile()
        PercyLogger.clearLogFile()
        setupExitHandlers()
        // added to maintain backward compatibility with webdriverIO v5
        this._config || (this._config = _options)

        this.browserStackConfig = BrowserStackConfig.getInstance(_options, _config)
        if (Array.isArray(capabilities)) {
            capabilities
                .flatMap((c: Capabilities.DesiredCapabilities | Capabilities.MultiRemoteCapabilities) => {
                    if (Object.values(c).length > 0 && Object.values(c).every(c => typeof c === 'object' && c.capabilities)) {
                        return Object.values(c).map((o: Options.WebdriverIO) => o.capabilities)
                    }
                    return c as (Capabilities.DesiredCapabilities)
                })
                .forEach((capability: Capabilities.DesiredCapabilities) => {
                    if (!capability['bstack:options']) {
                        // Skipping adding of service version if session is not of browserstack
                        if (isBStackSession(this._config)) {
                            const extensionCaps = Object.keys(capability).filter((cap) => cap.includes(':'))
                            if (extensionCaps.length) {
                                capability['bstack:options'] = { wdioService: BSTACK_SERVICE_VERSION }
                                if (!isUndefined(capability['browserstack.accessibility'])) {
                                    this._accessibilityAutomation ||= isTrue(capability['browserstack.accessibility'])
                                } else if (isTrue(this._options.accessibility)) {
                                    capability['bstack:options'].accessibility = true
                                }
                            } else if (shouldAddServiceVersion(this._config, this._options.testObservability)) {
                                capability['browserstack.wdioService'] = BSTACK_SERVICE_VERSION
                            }
                        }

                        // Need this details for sending data to Observability
                        this._buildIdentifier = capability['browserstack.buildIdentifier']?.toString()
                        this._buildName = capability.build?.toString()
                    } else {
                        capability['bstack:options'].wdioService = BSTACK_SERVICE_VERSION
                        this._buildName = capability['bstack:options'].buildName
                        this._projectName = capability['bstack:options'].projectName
                        this._buildTag = capability['bstack:options'].buildTag
                        this._buildIdentifier = capability['bstack:options'].buildIdentifier

                        if (!isUndefined(capability['bstack:options'].accessibility)) {
                            this._accessibilityAutomation ||= isTrue(capability['bstack:options'].accessibility)
                        } else if (isTrue(this._options.accessibility)) {
                            capability['bstack:options'].accessibility = (isTrue(this._options.accessibility))
                        }
                    }
                })
        } else if (typeof capabilities === 'object') {
            Object.entries(capabilities as Capabilities.MultiRemoteCapabilities).forEach(([, caps]) => {
                if (!(caps.capabilities as WebdriverIO.Capabilities)['bstack:options']) {
                    if (isBStackSession(this._config)) {
                        const extensionCaps = Object.keys(caps.capabilities).filter((cap) => cap.includes(':'))
                        if (extensionCaps.length) {
                            (caps.capabilities as WebdriverIO.Capabilities)['bstack:options'] = { wdioService: BSTACK_SERVICE_VERSION }
                            if (!isUndefined((caps.capabilities as WebdriverIO.Capabilities)['browserstack.accessibility'])) {
                                this._accessibilityAutomation ||= isTrue((caps.capabilities as WebdriverIO.Capabilities)['browserstack.accessibility'])
                            } else if (isTrue(this._options.accessibility)) {
                                (caps.capabilities as WebdriverIO.Capabilities)['bstack:options'] = { wdioService: BSTACK_SERVICE_VERSION, accessibility: (isTrue(this._options.accessibility)) }
                            }
                        } else if (shouldAddServiceVersion(this._config, this._options.testObservability)) {
                            (caps.capabilities as WebdriverIO.Capabilities)['browserstack.wdioService'] = BSTACK_SERVICE_VERSION
                        }
                    }
                    this._buildIdentifier = (caps.capabilities as WebdriverIO.Capabilities)['browserstack.buildIdentifier']
                } else {
                    const bstackOptions = (caps.capabilities as WebdriverIO.Capabilities)['bstack:options']
                    bstackOptions!.wdioService = BSTACK_SERVICE_VERSION
                    this._buildName = bstackOptions!.buildName
                    this._projectName = bstackOptions!.projectName
                    this._buildTag = bstackOptions!.buildTag
                    this._buildIdentifier = bstackOptions!.buildIdentifier
                    if (!isUndefined(bstackOptions!.accessibility)) {
                        this._accessibilityAutomation ||= isTrue(bstackOptions!.accessibility)
                    } else if (isTrue(this._options.accessibility)) {
                        bstackOptions!.accessibility = isTrue(this._options.accessibility)
                    }
                }
            })
        }

        this.browserStackConfig.buildIdentifier = this._buildIdentifier
        this.browserStackConfig.buildName = this._buildName

        PerformanceTester.startMonitoring('performance-report-launcher.csv')

        if (!isUndefined(this._options.accessibility)) {
            this._accessibilityAutomation ||= isTrue(this._options.accessibility)
        }
        this._options.accessibility = this._accessibilityAutomation as boolean

        // by default observability will be true unless specified as false
        this._options.testObservability = this._options.testObservability !== false

        if (this._options.testObservability
            &&
            // update files to run if it's a rerun
            process.env[RERUN_ENV] && process.env[RERUN_TESTS_ENV]
        ) {
            this._config.specs = process.env[RERUN_TESTS_ENV].split(',')
        }

        try {
            CrashReporter.setConfigDetails(this._config, capabilities, this._options)
        } catch (error: any) {
            BStackLogger.error(`[Crash_Report_Upload] Config processing failed due to ${error}`)
        }
    }

    @PerformanceTester.Measure(PERFORMANCE_SDK_EVENTS.EVENTS.SDK_SETUP)
    async onWorkerStart (cid: any, caps: any) {
        try {
            if (this._options.percy && this._percyBestPlatformCaps) {
                const isThisBestPercyPlatform = ObjectsAreEqual(caps, this._percyBestPlatformCaps)
                if (isThisBestPercyPlatform) {
                    process.env.BEST_PLATFORM_CID = cid
                }
            }
        } catch (err: unknown) {
            PercyLogger.error(`Error while setting best platform for Percy snapshot at worker start ${err}`)
        }
    }

    @PerformanceTester.Measure(PERFORMANCE_SDK_EVENTS.EVENTS.SDK_PRE_TEST)
    async onPrepare (config: Options.Testrunner, capabilities: Capabilities.RemoteCapabilities) {
        // // Send Funnel start request
        await sendStart(this.browserStackConfig)

        try {
            if (config.framework === 'mocha') {
                BrowserstackCLI.getInstance().setBrowserstackConfig(config)
                CLIUtils.setFrameworkDetail('WebdriverIO-' + config.framework, 'WebdriverIO') // TODO: make this constant
                const binconfig = CLIUtils.getBinConfig(config, capabilities, this._options)
                await BrowserstackCLI.getInstance().bootstrap(this._options, binconfig)
                BStackLogger.debug(`Is CLI running ${BrowserstackCLI.getInstance().isRunning()}`)
            }
        } catch (err) {
            BStackLogger.error(`Error while starting CLI ${err}`)
        }

        // Setting up healing for those sessions where we don't add the service version capability as it indicates that the session is not being run on BrowserStack
        if (!shouldAddServiceVersion(this._config, this._options.testObservability, capabilities as Capabilities.BrowserStackCapabilities)) {
            try {
                if ((capabilities as Capabilities.BrowserStackCapabilities).browserName) {
                    capabilities = await AiHandler.setup(this._config, this.browserStackConfig, this._options, capabilities, false)
                } else if ( Array.isArray(capabilities)){

                    for (let i = 0; i < capabilities.length; i++) {
                        if ((capabilities[i] as Capabilities.BrowserStackCapabilities).browserName) {
                            capabilities[i] = await AiHandler.setup(this._config, this.browserStackConfig, this._options, capabilities[i], false)
                        }
                    }

                } else if (isValidCapsForHealing(capabilities as any)) {
                    // setting up healing in case capabilities.xyz.capabilities.browserName where xyz can be anything:
                    capabilities = await AiHandler.setup(this._config, this.browserStackConfig, this._options, capabilities, true)
                }
            } catch (err) {
                if (this._options.selfHeal === true) {
                    BStackLogger.warn(`Error while setting up Browserstack healing Extension ${err}. Disabling healing for this session.`)
                }
            }
        }

        /**
         * Upload app to BrowserStack if valid file path to app is given.
         * Update app value of capability directly if app_url, custom_id, shareable_id is given
         */
        if (!BrowserstackCLI.getInstance().isRunning()) {
            if (!this._options.app) {
                BStackLogger.debug('app is not defined in browserstack-service config, skipping ...')
            } else {
                let app: App = {}
                const appConfig: AppConfig | string = this._options.app

                try {
                    app = await this._validateApp(appConfig)
                } catch (error: any){
                    throw new SevereServiceError(error)
                }

                if (VALID_APP_EXTENSION.includes(path.extname(app.app!))){
                    if (fs.existsSync(app.app!)) {
                        const data: AppUploadResponse = await this._uploadApp(app)
                        BStackLogger.info(`app upload completed: ${JSON.stringify(data)}`)
                        app.app = data.app_url
                    } else if (app.customId){
                        app.app = app.customId
                    } else {
                        throw new SevereServiceError(`[Invalid app path] app path ${app.app} is not correct, Provide correct path to app under test`)
                    }
                }

                BStackLogger.info(`Using app: ${app.app}`)
                this._updateCaps(capabilities, 'app', app.app)
            }
        }

        /**
         * buildIdentifier in service options will take precedence over specified in capabilities
        */
        if (this._options.buildIdentifier) {
            this._buildIdentifier = this._options.buildIdentifier
            this._updateCaps(capabilities, 'buildIdentifier', this._buildIdentifier)
        }

        /**
         * evaluate buildIdentifier in case unique execution identifiers are present
         * e.g., ${BUILD_NUMBER} and ${DATE_TIME}
        */
        this._handleBuildIdentifier(capabilities)

        // remove accessibilityOptions from the capabilities if present
        this._updateObjectTypeCaps(capabilities, 'accessibilityOptions')

        const shouldSetupPercy = this._options.percy || (isUndefined(this._options.percy) && this._options.app)

        let buildStartResponse = null
        if (!BrowserstackCLI.getInstance().isRunning() && (this._options.testObservability || this._accessibilityAutomation || shouldSetupPercy)) {
            BStackLogger.debug('Sending launch start event')

            buildStartResponse = await launchTestSession(this._options, this._config, {
                projectName: this._projectName,
                buildName: this._buildName,
                buildTag: this._buildTag,
                bstackServiceVersion: BSTACK_SERVICE_VERSION,
                buildIdentifier: this._buildIdentifier
            }, this.browserStackConfig, this._accessibilityAutomation)

            //added checks for Accessibility running on non-bstack infra
            if (isAccessibilityAutomationSession(this._accessibilityAutomation) && (process.env.BROWSERSTACK_TURBOSCALE || !shouldAddServiceVersion(this._config, this._options.testObservability))){
                const overrideOptions: Partial<Capabilities.ChromeOptions> = accessibilityScripts.ChromeExtension
                this._updateObjectTypeCaps(capabilities, 'goog:chromeOptions', overrideOptions)
            }

            if (buildStartResponse?.accessibility) {
                if (this._accessibilityAutomation === null) {
                    this.browserStackConfig.accessibility = buildStartResponse.accessibility.success as boolean
                    this._accessibilityAutomation = buildStartResponse.accessibility.success as boolean
                    this._options.accessibility = buildStartResponse.accessibility.success as boolean
                    if (buildStartResponse.accessibility.success === true) {
                        this._updateCaps(capabilities, 'accessibility', 'true')
                    }
                }
            }

            this.browserStackConfig.accessibility = this._accessibilityAutomation as boolean

            if (this._accessibilityAutomation && this._options.accessibilityOptions) {
                const filteredOpts = Object.keys(this._options.accessibilityOptions)
                    .filter(key => !NOT_ALLOWED_KEYS_IN_CAPS.includes(key))
                    .reduce((opts, key) => {
                        return {
                            ...opts,
                            [key]: this._options.accessibilityOptions?.[key]
                        }
                    }, {})

                this._updateObjectTypeCaps(capabilities, 'accessibilityOptions', filteredOpts)
            } else if (isAccessibilityAutomationSession(this._accessibilityAutomation)) {
                this._updateObjectTypeCaps(capabilities, 'accessibilityOptions', {})
            }

            if (shouldSetupPercy) {
                try {
                    const bestPlatformPercyCaps = getBestPlatformForPercySnapshot(capabilities)
                    this._percyBestPlatformCaps = bestPlatformPercyCaps
                    process.env[BROWSERSTACK_PERCY] = 'false'
                    await this.setupPercy(this._options, this._config, {
                        projectName: this._projectName
                    })
                    this._updateBrowserStackPercyConfig()
                } catch (err: unknown) {
                    PercyLogger.error(`Error while setting up Percy ${err}`)
                }
            }
        }

        // send testhub build uuid and product map instrumentation
        this._updateCaps(capabilities, 'testhubBuildUuid')
        this._updateCaps(capabilities, 'buildProductMap')

        // local binary will be handled by CLI
        if (BrowserstackCLI.getInstance().isRunning()) {
            return
        }
        if (!this._options.browserstackLocal) {
            return BStackLogger.info('browserstackLocal is not enabled - skipping...')
        }

        const opts = {
            key: this._config.key,
            ...this._options.opts
        }

        this.browserstackLocal = new BrowserstackLocalLauncher.Local()

        this._updateCaps(capabilities, 'local')
        if (opts.localIdentifier) {
            this._updateCaps(capabilities, 'localIdentifier', opts.localIdentifier)
        }

        /**
         * measure BrowserStack tunnel boot time
         */
        const obs = new PerformanceObserver((list) => {
            const entry = list.getEntries()[0]
            BStackLogger.info(`Browserstack Local successfully started after ${entry.duration}ms`)
        })

        obs.observe({ entryTypes: ['measure'] })

        let timer: NodeJS.Timeout
        performance.mark('tbTunnelStart')
        PerformanceTester.start(PERFORMANCE_SDK_EVENTS.AUTOMATE_EVENTS.LOCAL_START)
        return Promise.race([
            promisify(this.browserstackLocal.start.bind(this.browserstackLocal))(opts),
            new Promise((resolve, reject) => {
                /* istanbul ignore next */
                timer = setTimeout(function () {
                    reject('Browserstack Local failed to start within 60 seconds!')
                }, 60000)
            })]
        ).then(function (result) {
            clearTimeout(timer)
            PerformanceTester.end(PERFORMANCE_SDK_EVENTS.AUTOMATE_EVENTS.LOCAL_START)
            performance.mark('tbTunnelEnd')
            performance.measure('bootTime', 'tbTunnelStart', 'tbTunnelEnd')
            return Promise.resolve(result)
        }, function (err) {
            PerformanceTester.end(PERFORMANCE_SDK_EVENTS.AUTOMATE_EVENTS.LOCAL_START, false, err)
            clearTimeout(timer)
            return Promise.reject(err)
        })
    }

    async onComplete () {
        PerformanceTester.start(PERFORMANCE_SDK_EVENTS.EVENTS.SDK_CLEANUP)

        try {
            BStackLogger.debug('Inside OnComplete hook..')

            BStackLogger.debug('Sending stop launch event')

            try {
                await (BrowserstackCLI.getInstance().isRunning() ? BrowserstackCLI.getInstance().stop() : stopBuildUpstream())
            } catch (err) {
                BStackLogger.error(`Error while stoping CLI ${err}`)
            }
            if (process.env[BROWSERSTACK_OBSERVABILITY] && process.env[BROWSERSTACK_TESTHUB_UUID]) {
                console.log(`\nVisit https://observability.browserstack.com/builds/${process.env[BROWSERSTACK_TESTHUB_UUID]} to view build report, insights, and many more debugging information all at one place!\n`)
            }
            this.browserStackConfig.testObservability.buildStopped = true

            if (process.env[PERF_MEASUREMENT_ENV]) {
                PerformanceTester.calculateTimes(['launchTestSession', 'stopBuildUpstream'])

                if (!process.env.START_TIME) {
                    PerformanceTester.end(PERFORMANCE_SDK_EVENTS.EVENTS.SDK_CLEANUP)
                    await PerformanceTester.stopAndGenerate('performance-launcher.html')
                    return
                }
                const duration = (new Date()).getTime() - (new Date(process.env.START_TIME)).getTime()
                BStackLogger.info(`Total duration is ${duration / 1000} s`)
            }

            BStackLogger.info(`BrowserStack service run ended for id: ${this.browserStackConfig?.sdkRunID} testhub id: ${TestOpsConfig.getInstance()?.buildHashedId}`)
            await sendFinish(this.browserStackConfig)
            try {
                await this._uploadServiceLogs()
            } catch (error) {
                BStackLogger.debug(`Failed to upload BrowserStack WDIO Service logs ${error}`)
            }

            PerformanceTester.end(PERFORMANCE_SDK_EVENTS.EVENTS.SDK_CLEANUP)
            await PerformanceTester.stopAndGenerate('performance-launcher.html')
        } catch (error) {
            PerformanceTester.end(PERFORMANCE_SDK_EVENTS.EVENTS.SDK_CLEANUP, false, util.format(error))
            await PerformanceTester.stopAndGenerate('performance-launcher.html')
            BStackLogger.error(`Error in onComplete hook: ${error}`)
        }

        BStackLogger.clearLogger()

        if (this._options.percy) {
            await this.stopPercy()
            PercyLogger.clearLogger()
        }

        // local binary will be handled by CLI
        if (BrowserstackCLI.getInstance().isRunning()) {
            return
        }
        if (!this.browserstackLocal || !this.browserstackLocal.isRunning()) {
            return
        }

        if (this._options.forcedStop) {
            return process.kill(this.browserstackLocal.pid as number)
        }

        let timer: NodeJS.Timeout
        PerformanceTester.start(PERFORMANCE_SDK_EVENTS.AUTOMATE_EVENTS.LOCAL_STOP)
        return Promise.race([
            new Promise<void>((resolve, reject) => {
                this.browserstackLocal?.stop((err: Error) => {
                    if (err) {
                        return reject(err)
                    }
                    resolve()
                })
            }),
            new Promise((resolve, reject) => {
                /* istanbul ignore next */
                timer = setTimeout(
                    () => reject(new Error('Browserstack Local failed to stop within 60 seconds!')),
                    60000
                )
            })]
        ).then(function (result) {
            clearTimeout(timer)
            PerformanceTester.end(PERFORMANCE_SDK_EVENTS.AUTOMATE_EVENTS.LOCAL_STOP)
            return Promise.resolve(result)
        }, function (err) {
            PerformanceTester.end(PERFORMANCE_SDK_EVENTS.AUTOMATE_EVENTS.LOCAL_STOP, false, err)
            clearTimeout(timer)
            return Promise.reject(err)
        })
    }

    async setupPercy(options: BrowserstackConfig & Options.Testrunner, config: Options.Testrunner, bsConfig: UserConfig) {
        if (this._percy?.isRunning()) {
            process.env[BROWSERSTACK_PERCY] = 'true'
            return
        }
        try {
            this._percy = await startPercy(options, config, bsConfig)
            if (!this._percy) {
                throw new Error('Could not start percy, check percy logs for info.')
            }
            PercyLogger.info('Percy started successfully')
            process.env[BROWSERSTACK_PERCY] = 'true'
            let signal = 0
            const handler = async () => {
                signal++
                signal === 1 && await this.stopPercy()
            }
            process.on('beforeExit', handler)
            process.on('SIGINT', handler)
            process.on('SIGTERM', handler)
        } catch (err: unknown) {
            PercyLogger.debug(`Error in percy setup ${err}`)
            process.env[BROWSERSTACK_PERCY] = 'false'
        }
    }

    async stopPercy() {
        if (!this._percy || !this._percy.isRunning()) {
            return
        }
        try {
            await stopPercy(this._percy)
            PercyLogger.info('Percy stopped')
        } catch (err) {
            PercyLogger.error('Error occured while stopping percy : ' + err)
        }
    }

    @PerformanceTester.Measure(PERFORMANCE_SDK_EVENTS.APP_AUTOMATE_EVENTS.APP_UPLOAD)
    async _uploadApp(app:App): Promise<AppUploadResponse> {
        BStackLogger.info(`uploading app ${app.app} ${app.customId? `and custom_id: ${app.customId}` : ''} to browserstack`)

        const form = new FormData()
        if (app.app) {
            const fileName = path.basename(app.app)
            form.append('file', new FileStream(fs.createReadStream(app.app)), fileName)
        }
        if (app.customId) {
            form.append('custom_id', app.customId)
        }

        const res = await got.post(`${APIUtils.BROWSERSTACK_AA_API_CLOUD_URL}/app-automate/upload`, {
            body: form,
            username : this._config.user,
            password : this._config.key
        }).json().catch((err) => {
            throw new SevereServiceError(`app upload failed ${(err as Error).message}`)
        })

        return res as AppUploadResponse
    }

    /**
     * @param  {String | AppConfig}  appConfig    <string>: should be "app file path" or "app_url" or "custom_id" or "shareable_id".
     *                                            <object>: only "path" and "custom_id" should coexist as multiple properties.
     */
    async _validateApp (appConfig: AppConfig | string): Promise<App> {
        const app: App = {}

        if (typeof appConfig === 'string'){
            app.app = appConfig
        } else if (typeof appConfig === 'object' && Object.keys(appConfig).length) {
            if (Object.keys(appConfig).length > 2 || (Object.keys(appConfig).length === 2 && (!appConfig.path || !appConfig.custom_id))) {
                throw new SevereServiceError(`keys ${Object.keys(appConfig)} can't co-exist as app values, use any one property from
                            {id<string>, path<string>, custom_id<string>, shareable_id<string>}, only "path" and "custom_id" can co-exist.`)
            }

            app.app = appConfig.id || appConfig.path || appConfig.custom_id || appConfig.shareable_id
            app.customId = appConfig.custom_id
        } else {
            throw new SevereServiceError('[Invalid format] app should be string or an object')
        }

        if (!app.app) {
            throw new SevereServiceError(`[Invalid app property] supported properties are {id<string>, path<string>, custom_id<string>, shareable_id<string>}.
                        For more details please visit https://www.browserstack.com/docs/app-automate/appium/set-up-tests/specify-app ')`)
        }

        return app
    }

    async _uploadServiceLogs() {
        const clientBuildUuid = this._getClientBuildUuid()

        await PerformanceTester.measureWrapper(PERFORMANCE_SDK_EVENTS.EVENTS.SDK_AUTO_CAPTURE, async () => {
            const response = await uploadLogs(getBrowserStackUser(this._config), getBrowserStackKey(this._config), clientBuildUuid)
            BStackLogger.logToFile(`Response - ${format(response)}`, 'debug')
        })()
    }

    _updateObjectTypeCaps(capabilities?: Capabilities.RemoteCapabilities, capType?: string, value?: { [key: string]: any }) {
        try {
            if (Array.isArray(capabilities)) {
                capabilities
                    .flatMap((c: Capabilities.DesiredCapabilities | Capabilities.MultiRemoteCapabilities) => {
                        if (Object.values(c).length > 0 && Object.values(c).every(c => typeof c === 'object' && c.capabilities)) {
                            return Object.values(c).map((o: Options.WebdriverIO) => o.capabilities)
                        }
                        return c as (Capabilities.DesiredCapabilities)
                    })
                    .forEach((capability: Capabilities.DesiredCapabilities) => {

                        if (validateCapsWithNonBstackA11y(capability.browserName, capability.browserVersion )){
                            if (capType === 'goog:chromeOptions' && value) {

                                const chromeOptions =  capability['goog:chromeOptions'] as unknown as Capabilities.ChromeOptions
                                if (chromeOptions){
                                    const finalChromeOptions = mergeChromeOptions(chromeOptions, value)
                                    capability['goog:chromeOptions'] = finalChromeOptions
                                } else {
                                    capability['goog:chromeOptions'] = value
                                }
                                return
                            }
                        }
                        if (!capability['bstack:options']) {
                            const extensionCaps = Object.keys(capability).filter((cap) => cap.includes(':'))
                            if (extensionCaps.length) {
                                if (capType === 'accessibilityOptions' && value) {
                                    capability['bstack:options'] = { accessibilityOptions: value }
                                }
                            } else if (capType === 'accessibilityOptions') {
                                if (value) {
                                    const accessibilityOpts = { ...value }
                                    if (capability?.accessibility) {
                                        accessibilityOpts.authToken = process.env.BSTACK_A11Y_JWT
                                        accessibilityOpts.scannerVersion = process.env.BSTACK_A11Y_SCANNER_VERSION
                                    }
                                    capability['browserstack.accessibilityOptions'] = accessibilityOpts
                                } else {
                                    delete capability['browserstack.accessibilityOptions']
                                }
                            }
                        } else if (capType === 'accessibilityOptions') {
                            if (value) {
                                const accessibilityOpts = { ...value }
                                if (capability['bstack:options'].accessibility) {
                                    accessibilityOpts.authToken = process.env.BSTACK_A11Y_JWT
                                    accessibilityOpts.scannerVersion = process.env.BSTACK_A11Y_SCANNER_VERSION
                                }
                                capability['bstack:options'].accessibilityOptions = accessibilityOpts
                            } else {
                                delete capability['bstack:options'].accessibilityOptions
                            }
                        }
                    })
            } else if (typeof capabilities === 'object') {
                Object.entries(capabilities as Capabilities.MultiRemoteCapabilities).forEach(([, caps]) => {
                    if (validateCapsWithNonBstackA11y(
                        (caps.capabilities as WebdriverIO.Capabilities).browserName,
                        (caps.capabilities as WebdriverIO.Capabilities).browserVersion
                    )) {
                        if (capType === 'goog:chromeOptions' && value) {
                            const chromeOptions = (caps.capabilities as WebdriverIO.Capabilities)['goog:chromeOptions'] as unknown as Capabilities.ChromeOptions
                            if (chromeOptions) {
                                const finalChromeOptions = mergeChromeOptions(chromeOptions, value);
                                (caps.capabilities as WebdriverIO.Capabilities)['goog:chromeOptions'] = finalChromeOptions
                            } else {
                                (caps.capabilities as WebdriverIO.Capabilities)['goog:chromeOptions'] = value
                            }
                            return
                        }
                    }
                    if (!(caps.capabilities as WebdriverIO.Capabilities)['bstack:options']) {
                        const extensionCaps = Object.keys(caps.capabilities).filter((cap) => cap.includes(':'))
                        if (extensionCaps.length) {
                            if (capType === 'accessibilityOptions' && value) {
                                (caps.capabilities as WebdriverIO.Capabilities)['bstack:options'] = { accessibilityOptions: value }
                            }
                        } else if (capType === 'accessibilityOptions') {
                            if (value) {
                                const accessibilityOpts = { ...value }
                                if ((caps.capabilities as WebdriverIO.Capabilities)['browserstack.accessibility']) {
                                    accessibilityOpts.authToken = process.env.BSTACK_A11Y_JWT
                                    accessibilityOpts.scannerVersion = process.env.BSTACK_A11Y_SCANNER_VERSION
                                }
                                (caps.capabilities as WebdriverIO.Capabilities)['browserstack.accessibilityOptions'] = accessibilityOpts
                            } else {
                                delete (caps.capabilities as WebdriverIO.Capabilities)['browserstack.accessibilityOptions']
                            }
                        }
                    } else if (capType === 'accessibilityOptions') {
                        if (value) {
                            const accessibilityOpts = { ...value }
                            if ((caps.capabilities as WebdriverIO.Capabilities)['bstack:options']!.accessibility) {
                                accessibilityOpts.authToken = process.env.BSTACK_A11Y_JWT
                                accessibilityOpts.scannerVersion = process.env.BSTACK_A11Y_SCANNER_VERSION
                            }
                            (caps.capabilities as WebdriverIO.Capabilities)['bstack:options']!.accessibilityOptions = accessibilityOpts
                        } else {
                            delete (caps.capabilities as WebdriverIO.Capabilities)['bstack:options']!.accessibilityOptions
                        }
                    }
                })
            }
        } catch (error) {
            BStackLogger.debug(`Exception while retrieving capability value. Error - ${error}`)
        }
    }

    _updateCaps(capabilities?: Capabilities.RemoteCapabilities, capType?: string, value?: string) {
        if (Array.isArray(capabilities)) {
            capabilities
                .flatMap((c: Capabilities.DesiredCapabilities | Capabilities.MultiRemoteCapabilities) => {
                    if (Object.values(c).length > 0 && Object.values(c).every(c => typeof c === 'object' && c.capabilities)) {
                        return Object.values(c).map((o: Options.WebdriverIO) => o.capabilities)
                    }
                    return c as (Capabilities.DesiredCapabilities)
                })
                .forEach((capability: Capabilities.DesiredCapabilities) => {
                    if (!capability['bstack:options']) {
                        const extensionCaps = Object.keys(capability).filter((cap) => cap.includes(':'))
                        if (extensionCaps.length) {
                            if (capType === 'local') {
                                capability['bstack:options'] = { local: true }
                            } else if (capType === 'app') {
                                capability['appium:app'] = value
                            } else if (capType === 'buildIdentifier' && value) {
                                capability['bstack:options'] = { buildIdentifier: value }
                            } else if (capType === 'testhubBuildUuid' && TestOpsConfig.getInstance().buildHashedId) {
                                capability['bstack:options'] = { testhubBuildUuid: TestOpsConfig.getInstance().buildHashedId }
                            } else if (capType === 'buildProductMap' && getProductMap(this.browserStackConfig)) {
                                capability['bstack:options'] = { buildProductMap: getProductMap(this.browserStackConfig) }
                            } else if (capType === 'accessibility') {
                                capability['bstack:options'] = { accessibility: getBooleanValueFromString(value) }
                            }
                        } else if (capType === 'local'){
                            capability['browserstack.local'] = true
                        } else if (capType === 'app') {
                            capability.app = value
                        } else if (capType === 'buildIdentifier') {
                            if (value) {
                                capability['browserstack.buildIdentifier'] = value
                            } else {
                                delete capability['browserstack.buildIdentifier']
                            }
                        } else if (capType === 'localIdentifier') {
                            capability['browserstack.localIdentifier'] = value
                        } else if (capType === 'testhubBuildUuid') {
                            capability['browserstack.testhubBuildUuid'] = TestOpsConfig.getInstance().buildHashedId
                        } else if (capType === 'buildProductMap') {
                            capability['browserstack.buildProductMap'] = getProductMap(this.browserStackConfig)
                        } else if (capType === 'accessibility') {
                            capability['browserstack.accessibility'] = getBooleanValueFromString(value)
                        }
                    } else if (capType === 'local') {
                        capability['bstack:options'].local = true
                    } else if (capType === 'app') {
                        capability['appium:app'] = value
                    } else if (capType === 'buildIdentifier') {
                        if (value) {
                            capability['bstack:options'].buildIdentifier = value
                        } else {
                            delete capability['bstack:options'].buildIdentifier
                        }
                    } else if (capType === 'localIdentifier') {
                        capability['bstack:options'].localIdentifier = value
                    } else if (capType === 'testhubBuildUuid') {
                        capability['bstack:options'].testhubBuildUuid = TestOpsConfig.getInstance().buildHashedId
                    } else if (capType === 'buildProductMap') {
                        capability['bstack:options'].buildProductMap = getProductMap(this.browserStackConfig)
                    } else if (capType === 'accessibility') {
                        capability['bstack:options'].accessibility = getBooleanValueFromString(value)
                    }
                })
        } else if (typeof capabilities === 'object') {
            Object.entries(capabilities as Capabilities.MultiRemoteCapabilities).forEach(([, caps]) => {
                if (!(caps.capabilities as WebdriverIO.Capabilities)['bstack:options']) {
                    const extensionCaps = Object.keys(caps.capabilities).filter((cap) => cap.includes(':'))
                    if (extensionCaps.length) {
                        if (capType === 'local') {
                            (caps.capabilities as WebdriverIO.Capabilities)['bstack:options'] = { local: true }
                        } else if (capType === 'app') {
                            (caps.capabilities as WebdriverIO.Capabilities)['appium:app'] = value
                        } else if (capType === 'buildIdentifier' && value) {
                            (caps.capabilities as WebdriverIO.Capabilities)['bstack:options'] = { buildIdentifier: value }
                        } else if (capType === 'testhubBuildUuid') {
                            (caps.capabilities as WebdriverIO.Capabilities)['bstack:options'] = { testhubBuildUuid: TestOpsConfig.getInstance().buildHashedId }
                        } else if (capType === 'buildProductMap') {
                            (caps.capabilities as WebdriverIO.Capabilities)['bstack:options'] = { buildProductMap: getProductMap(this.browserStackConfig) }
                        } else if (capType === 'accessibility') {
                            (caps.capabilities as WebdriverIO.Capabilities)['bstack:options'] = { accessibility: getBooleanValueFromString(value) }
                        }
                    } else if (capType === 'local'){
                        (caps.capabilities as WebdriverIO.Capabilities)['browserstack.local'] = true
                    } else if (capType === 'app') {
                        (caps.capabilities as WebdriverIO.Capabilities)['appium:app'] = value
                    } else if (capType === 'buildIdentifier') {
                        if (value) {
                            (caps.capabilities as WebdriverIO.Capabilities)['browserstack.buildIdentifier'] = value
                        } else {
                            delete (caps.capabilities as WebdriverIO.Capabilities)['browserstack.buildIdentifier']
                        }
                    } else if (capType === 'localIdentifier') {
                        (caps.capabilities as WebdriverIO.Capabilities)['browserstack.localIdentifier'] = value
                    } else if (capType === 'testhubBuildUuid') {
                        (caps.capabilities as WebdriverIO.Capabilities)['browserstack.testhubBuildUuid'] = TestOpsConfig.getInstance().buildHashedId
                    } else if (capType === 'buildProductMap') {
                        (caps.capabilities as WebdriverIO.Capabilities)['browserstack.buildProductMap'] = getProductMap(this.browserStackConfig)
                    } else if (capType === 'accessibility') {
                        (caps.capabilities as WebdriverIO.Capabilities)['browserstack.accessibility'] = getBooleanValueFromString(value)
                    }
                } else if (capType === 'local'){
                    (caps.capabilities as WebdriverIO.Capabilities)['bstack:options']!.local = true
                } else if (capType === 'app') {
                    (caps.capabilities as WebdriverIO.Capabilities)['appium:app'] = value
                } else if (capType === 'buildIdentifier') {
                    if (value) {
                        (caps.capabilities as WebdriverIO.Capabilities)['bstack:options']!.buildIdentifier = value
                    } else {
                        delete (caps.capabilities as WebdriverIO.Capabilities)['bstack:options']!.buildIdentifier
                    }
                } else if (capType === 'localIdentifier') {
                    (caps.capabilities as WebdriverIO.Capabilities)['bstack:options']!.localIdentifier = value
                } else if (capType === 'testhubBuildUuid') {
                    (caps.capabilities as WebdriverIO.Capabilities)['bstack:options']!.testhubBuildUuid = TestOpsConfig.getInstance().buildHashedId
                } else if (capType === 'buildProductMap') {
                    (caps.capabilities as WebdriverIO.Capabilities)['bstack:options']!.buildProductMap = getProductMap(this.browserStackConfig)
                } else if (capType === 'accessibility') {
                    (caps.capabilities as WebdriverIO.Capabilities)['bstack:options']!.accessibility = getBooleanValueFromString(value)
                }
            })
        } else {
            throw new SevereServiceError('Capabilities should be an object or Array!')
        }
    }

    _updateBrowserStackPercyConfig() {
        const { percyAutoEnabled = false, percyCaptureMode, buildId, percy } = this._percy || {}

        // Setting to browserStackConfig for populating data in funnel instrumentaion
        this.browserStackConfig.percyCaptureMode = percyCaptureMode
        this.browserStackConfig.percyBuildId = buildId
        this.browserStackConfig.isPercyAutoEnabled = percyAutoEnabled

        // To handle stop percy build
        this._options.percy = percy

        // To pass data to workers
        process.env.BROWSERSTACK_PERCY = String(percy)
        process.env.BROWSERSTACK_PERCY_CAPTURE_MODE = percyCaptureMode
    }

    _handleBuildIdentifier(capabilities?: Capabilities.RemoteCapabilities) {
        if (!this._buildIdentifier) {
            return
        }

        if ((!this._buildName || process.env.BROWSERSTACK_BUILD_NAME) && this._buildIdentifier) {
            this._updateCaps(capabilities, 'buildIdentifier')
            BStackLogger.warn('Skipping buildIdentifier as buildName is not passed.')
            return
        }

        if (this._buildIdentifier && this._buildIdentifier.includes('${DATE_TIME}')){
            const formattedDate = new Intl.DateTimeFormat('en-GB', {
                month: 'short',
                day: '2-digit',
                hour: '2-digit',
                minute: '2-digit',
                hour12: false })
                .format(new Date())
                .replace(/ |, /g, '-')
            this._buildIdentifier = this._buildIdentifier.replace('${DATE_TIME}', formattedDate)
            this._updateCaps(capabilities, 'buildIdentifier', this._buildIdentifier)
        }

        if (!this._buildIdentifier.includes('${BUILD_NUMBER}')) {
            return
        }

        const ciInfo = getCiInfo()
        if (ciInfo !== null && ciInfo.build_number) {
            this._buildIdentifier = this._buildIdentifier.replace('${BUILD_NUMBER}', 'CI '+ ciInfo.build_number)
            this._updateCaps(capabilities, 'buildIdentifier', this._buildIdentifier)
        } else {
            const localBuildNumber = this._getLocalBuildNumber()
            if (localBuildNumber) {
                this._buildIdentifier = this._buildIdentifier.replace('${BUILD_NUMBER}', localBuildNumber)
                this._updateCaps(capabilities, 'buildIdentifier', this._buildIdentifier)
            }
        }
    }

    /**
     * @return {string} if buildName doesn't exist in json file, it will return 1
     *                  else returns corresponding value in json file (e.g. { "wdio-build": { "identifier" : 2 } } => 2 in this case)
     */
    _getLocalBuildNumber() {
        const browserstackFolderPath = path.join(os.homedir(), '.browserstack')
        try {
            if (!fs.existsSync(browserstackFolderPath)){
                fs.mkdirSync(browserstackFolderPath)
            }

            const filePath = path.join(browserstackFolderPath, '.build-name-cache.json')
            if (!fs.existsSync(filePath)) {
                fs.appendFileSync(filePath, JSON.stringify({}))
            }

            const buildCacheFileData = fs.readFileSync(filePath)
            const parsedBuildCacheFileData = JSON.parse(buildCacheFileData.toString())

            if (this._buildName && this._buildName in parsedBuildCacheFileData) {
                const prevIdentifier = parseInt((parsedBuildCacheFileData[this._buildName].identifier))
                const newIdentifier = prevIdentifier + 1
                this._updateLocalBuildCache(filePath, this._buildName, newIdentifier)
                return newIdentifier.toString()
            }
            const newIdentifier = 1
            this._updateLocalBuildCache(filePath, this._buildName, 1)
            return newIdentifier.toString()
        } catch (error: any) {
            return null
        }
    }

    _updateLocalBuildCache(filePath?:string, buildName?:string, buildIdentifier?:number) {
        if (!buildName || !filePath) {
            return
        }
        const jsonContent = JSON.parse(fs.readFileSync(filePath).toString())
        jsonContent[buildName] = { 'identifier': buildIdentifier }
        fs.writeFileSync(filePath, JSON.stringify(jsonContent))
    }

    _getClientBuildUuid() {
        if (process.env[BROWSERSTACK_TESTHUB_UUID]) {
            return process.env[BROWSERSTACK_TESTHUB_UUID]
        }
        const uuid = uuidv4()
        BStackLogger.logToFile(`If facing any issues, please contact BrowserStack support with the Build Run Id - ${uuid}`, 'info')
        return uuid
    }

}<|MERGE_RESOLUTION|>--- conflicted
+++ resolved
@@ -58,11 +58,8 @@
 import { BrowserstackCLI } from './cli/index.js'
 import { CLIUtils } from './cli/cliUtils.js'
 import accessibilityScripts from './scripts/accessibility-scripts.js'
-<<<<<<< HEAD
 import util from 'node:util'
-=======
 import APIUtils from './cli/apiUtils.js'
->>>>>>> bcd3fae7
 
 type BrowserstackLocal = BrowserstackLocalLauncher.Local & {
     pid?: number
