--- conflicted
+++ resolved
@@ -357,7 +357,6 @@
     }
 
     async after (result: number) {
-<<<<<<< HEAD
         PerformanceTester.start(PERFORMANCE_SDK_EVENTS.HOOK_EVENTS.AFTER)
 
         try {
@@ -369,8 +368,9 @@
             }
 
             await PerformanceTester.measureWrapper(PERFORMANCE_SDK_EVENTS.AUTOMATE_EVENTS.SESSION_STATUS, async () => {
-                if (setSessionStatus) {
-                    const hasReasons = this._failReasons.length > 0
+                if (setSessionStatus && !BrowserstackCLI.getInstance().isRunning()) {
+                    BStackLogger.debug(`Setting session status to ${result === 0 ? 'passed' : 'failed'}`)
+                const hasReasons = this._failReasons.length > 0
                     await this._updateJob({
                         status: result === 0 && this._specsRan ? 'passed' : 'failed',
                         ...(setSessionName ? { name: this._fullTitle } : {}),
@@ -381,8 +381,10 @@
             })()
 
             await Listener.getInstance().onWorkerEnd()
+            if (!BrowserstackCLI.getInstance().isRunning()) {
             await this._percyHandler?.teardown()
-            this.saveWorkerData()
+            }
+        this.saveWorkerData()
 
             PerformanceTester.end(PERFORMANCE_SDK_EVENTS.HOOK_EVENTS.AFTER)
             await PerformanceTester.stopAndGenerate('performance-service.html')
@@ -398,42 +400,6 @@
             BStackLogger.error(`Error in after hook: ${error}`)
             PerformanceTester.end(PERFORMANCE_SDK_EVENTS.HOOK_EVENTS.AFTER, false, util.format(error))
             await PerformanceTester.stopAndGenerate('performance-service.html')
-=======
-        const { preferScenarioName, setSessionName, setSessionStatus } = this._options
-        // For Cucumber: Checks scenarios that ran (i.e. not skipped) on the session
-        // Only 1 Scenario ran and option enabled => Redefine session name to Scenario's name
-        if (preferScenarioName && this._scenariosThatRan.length === 1){
-            this._fullTitle = this._scenariosThatRan.pop()
-        }
-
-        await PerformanceTester.measureWrapper(PERFORMANCE_SDK_EVENTS.AUTOMATE_EVENTS.SESSION_STATUS, async () => {
-            if (setSessionStatus && !BrowserstackCLI.getInstance().isRunning()) {
-                BStackLogger.debug(`Setting session status to ${result === 0 ? 'passed' : 'failed'}`)
-                const hasReasons = this._failReasons.length > 0
-                await this._updateJob({
-                    status: result === 0 && this._specsRan ? 'passed' : 'failed',
-                    ...(setSessionName ? { name: this._fullTitle } : {}),
-                    ...(result === 0 && this._specsRan ?
-                        {} : hasReasons ? { reason: this._failReasons.join('\n') } : {})
-                })
-            }
-        })()
-
-        await Listener.getInstance().onWorkerEnd()
-        if (!BrowserstackCLI.getInstance().isRunning()) {
-            await this._percyHandler?.teardown()
-        }
-        this.saveWorkerData()
-
-        await PerformanceTester.stopAndGenerate('performance-service.html')
-        if (process.env[PERF_MEASUREMENT_ENV]) {
-            PerformanceTester.calculateTimes([
-                'onRunnerStart', 'onSuiteStart', 'onSuiteEnd',
-                'onTestStart', 'onTestEnd', 'onTestSkip', 'before',
-                'beforeHook', 'afterHook', 'beforeTest', 'afterTest',
-                'uploadPending', 'teardown', 'browserCommand'
-            ])
->>>>>>> fe4a6305
         }
     }
 
