import got from 'got'
import type { OptionsOfJSONResponseBody } from 'got'
import type { Services, Capabilities, Options, Frameworks } from '@wdio/types'

import {
    getBrowserDescription,
    getBrowserCapabilities,
    isBrowserstackCapability,
    getParentSuiteName,
    isBrowserstackSession,
    patchConsoleLogs,
    shouldAddServiceVersion,
    isTrue
} from './util.js'
import type { BrowserstackConfig, BrowserstackOptions, MultiRemoteAction, SessionResponse, TurboScaleSessionResponse } from './types.js'
import type { Pickle, Feature, ITestCaseHookParameter, CucumberHook } from './cucumber-types.js'
import InsightsHandler from './insights-handler.js'
import TestReporter from './reporter.js'
import { DEFAULT_OPTIONS, PERF_MEASUREMENT_ENV } from './constants.js'
import CrashReporter from './crash-reporter.js'
import AccessibilityHandler from './accessibility-handler.js'
import { BStackLogger } from './bstackLogger.js'
import PercyHandler from './Percy/Percy-Handler.js'
import Listener from './testOps/listener.js'
import { saveWorkerData } from './data-store.js'
import UsageStats from './testOps/usageStats.js'
import { shouldProcessEventForTesthub } from './testHub/utils.js'
import AiHandler from './ai-handler.js'
import PerformanceTester from './instrumentation/performance/performance-tester.js'
import * as PERFORMANCE_SDK_EVENTS from './instrumentation/performance/constants.js'
import { BrowserstackCLI } from './cli/index.js'
import { TestFrameworkState } from './cli/states/testFrameworkState.js'
import { HookState } from './cli/states/hookState.js'
import { AutomationFrameworkState } from './cli/states/automationFrameworkState.js'
import TestFramework from './cli/frameworks/testFramework.js'
import { TestFrameworkConstants } from './cli/frameworks/constants/testFrameworkConstants.js'
import AutomationFramework from './cli/frameworks/automationFramework.js'
import WebdriverIOModule from './cli/modules/webdriverIOModule.js'
import type AutomationFrameworkInstance from './cli/instances/automationFrameworkInstance.js'

export default class BrowserstackService implements Services.ServiceInstance {
    private _sessionBaseUrl = 'https://api.browserstack.com/automate/sessions'
    private _failReasons: string[] = []
    private _scenariosThatRan: string[] = []
    private _failureStatuses: string[] = ['failed', 'ambiguous', 'undefined', 'unknown']
    private _browser?: WebdriverIO.Browser
    private _suiteTitle?: string
    private _suiteFile?: string
    private _fullTitle?: string
    private _options: BrowserstackConfig & BrowserstackOptions
    private _specsRan: boolean = false
    private _observability
    private _currentTest?: Frameworks.Test | ITestCaseHookParameter
    private _insightsHandler?: InsightsHandler
    private _accessibility
    private _accessibilityHandler?: AccessibilityHandler
    private _percy
    private _percyCaptureMode: string | undefined = undefined
    private _percyHandler?: PercyHandler
    private _turboScale

    constructor (
        options: BrowserstackConfig & Options.Testrunner,
        private _caps: Capabilities.RemoteCapability,
        private _config: Options.Testrunner
    ) {
        this._options = { ...DEFAULT_OPTIONS, ...options }
        // added to maintain backward compatibility with webdriverIO v5
        this._config || (this._config = this._options)
        this._observability = this._options.testObservability
        this._accessibility = this._options.accessibility
        this._percy = isTrue(process.env.BROWSERSTACK_PERCY)
        this._percyCaptureMode = process.env.BROWSERSTACK_PERCY_CAPTURE_MODE
        this._turboScale = this._options.turboScale

        PerformanceTester.startMonitoring('performance-report-service.csv')
        if (shouldProcessEventForTesthub('')) {
            this._config.reporters?.push(TestReporter)
        }

        if (process.env.BROWSERSTACK_TURBOSCALE) {
            this._turboScale = process.env.BROWSERSTACK_TURBOSCALE === 'true'
        }
        process.env.BROWSERSTACK_TURBOSCALE_INTERNAL = String(this._turboScale)

        // Cucumber specific
        const strict = Boolean(this._config.cucumberOpts && this._config.cucumberOpts.strict)
        // See https://github.com/cucumber/cucumber-js/blob/master/src/runtime/index.ts#L136
        if (strict) {
            this._failureStatuses.push('pending')
        }

        if (process.env.WDIO_WORKER_ID === process.env.BEST_PLATFORM_CID) {
            process.env.PERCY_SNAPSHOT = 'true'
        }
    }

    _updateCaps (fn: (caps: WebdriverIO.Capabilities | Capabilities.DesiredCapabilities) => void) {
        const multiRemoteCap = this._caps as Capabilities.MultiRemoteCapabilities

        if (multiRemoteCap.capabilities) {
            return Object.entries(multiRemoteCap).forEach(([, caps]) => fn(caps.capabilities as WebdriverIO.Capabilities))
        }

        return fn(this._caps as WebdriverIO.Capabilities)
    }

    @PerformanceTester.Measure(PERFORMANCE_SDK_EVENTS.EVENTS.SDK_HOOK, { hookType: 'beforeSession' })
    async beforeSession (config: Omit<Options.Testrunner, 'capabilities'>, capabilities: WebdriverIO.Capabilities) {
        // if no user and key is specified even though a browserstack service was
        // provided set user and key with values so that the session request
        // will fail
        const testObservabilityOptions = this._options.testObservabilityOptions
        if (!config.user && !(testObservabilityOptions && testObservabilityOptions.user)) {
            config.user = 'NotSetUser'
        }

        if (!config.key && !(testObservabilityOptions && testObservabilityOptions.key)) {
            config.key = 'NotSetKey'
        }
        this._config.user = config.user
        this._config.key = config.key

        try {
            if (this._config.framework === 'mocha') {
                // Connect to Browserstack CLI from worker
                await BrowserstackCLI.getInstance().bootstrap()

                // Get the nearest hub and update it in config
                const hubUrl = BrowserstackCLI.getInstance().getConfig().hubUrl as string
                if (hubUrl) {
                    this._config.hostname = new URL(hubUrl).hostname
                }
            }
            if (BrowserstackCLI.getInstance().isRunning()) {
                await BrowserstackCLI.getInstance().getAutomationFramework()!.trackEvent(AutomationFrameworkState.CREATE, HookState.PRE, { caps: this._caps })
            }
            const instance = AutomationFramework.getTrackedInstance() as AutomationFrameworkInstance
            const caps = AutomationFramework.getState(instance, WebdriverIOModule.KEY_CAPABILITIES)
            Object.assign(capabilities, caps)
        } catch (err) {
            BStackLogger.error(`Error while connecting to Browserstack CLI: ${err}`)
        }
    }

    @PerformanceTester.Measure(PERFORMANCE_SDK_EVENTS.EVENTS.SDK_HOOK, { hookType: 'before' })
    async before(caps: Capabilities.RemoteCapability, specs: string[], browser: WebdriverIO.Browser) {
        // added to maintain backward compatibility with webdriverIO v5
        this._browser = browser ? browser : globalThis.browser
        PerformanceTester.browser = this._browser

        // Healing Support:
        if (!shouldAddServiceVersion(this._config, this._options.testObservability, caps as any)) {
            try {
                await AiHandler.selfHeal(this._options, caps, this._browser)
            } catch (err) {
                if (this._options.selfHeal === true) {
                    BStackLogger.warn(`Error while setting up self-healing: ${err}. Disabling healing for this session.`)
                }
            }
        }

        // Ensure capabilities are not null in case of multiremote

        if (this._isAppAutomate()) {
            this._sessionBaseUrl = 'https://api-cloud.browserstack.com/app-automate/sessions'
        }

        if (this._turboScale) {
            this._sessionBaseUrl = 'https://api.browserstack.com/automate-turboscale/v1/sessions'
        }

        this._scenariosThatRan = []
        PerformanceTester.scenarioThatRan = [...(this._scenariosThatRan ?? [])]

        if (this._browser) {
            try {
                const sessionId = this._browser.sessionId
<<<<<<< HEAD
                if (isBrowserstackSession(this._browser)) {
                    try {
                        this._accessibilityHandler = new AccessibilityHandler(
                            this._browser,
                            this._caps,
                            this._isAppAutomate(),
                            this._config.framework,
                            this._accessibility,
                            this._options.accessibilityOptions
                        )
                        if (BrowserstackCLI.getInstance().isRunning()){
                            BStackLogger.info(`CLI is running, tracking accessibility event for before: ${sessionId}`)
                            // BrowserstackCLI.getInstance().getTestFramework()!.trackEvent(AutomationFrameworkState.CREATE, HookState.POST, { sessionId })
                        } else {
                            await this._accessibilityHandler.before(sessionId)
                        }
                        Listener.setAccessibilityOptions(this._options.accessibilityOptions)
                    } catch (err) {
                        BStackLogger.error(`[Accessibility Test Run] Error in service class before function: ${err}`)
                    }
=======

                try {
                    this._accessibilityHandler = new AccessibilityHandler(
                        this._browser,
                        this._caps,
                        this._options,
                        this._isAppAutomate(),
                        this._config,
                        this._config.framework,
                        this._accessibility,
                        this._turboScale,
                        this._options.accessibilityOptions
                    )
                    await this._accessibilityHandler.before(sessionId)
                    Listener.setAccessibilityOptions(this._options.accessibilityOptions)
                } catch (err) {
                    BStackLogger.error(`[Accessibility Test Run] Error in service class before function: ${err}`)
>>>>>>> 1cd82e53
                }

                if (shouldProcessEventForTesthub('')) {
                    patchConsoleLogs()

                    this._insightsHandler = new InsightsHandler(
                        this._browser,
                        this._config.framework,
                        this._caps,
                        this._options
                    )
                    if (BrowserstackCLI.getInstance().isRunning()) {
                        await BrowserstackCLI.getInstance().getAutomationFramework()!.trackEvent(AutomationFrameworkState.CREATE, HookState.POST, { browser: this._browser, hubUrl: this._config.hostname })
                        this._insightsHandler.setGitConfigPath()
                        return
                    }
                    await this._insightsHandler.before()
                }

                /**
                 * register command event
                 */
                this._browser.on('command', async (command) => {
                    if (shouldProcessEventForTesthub('')) {
                        this._insightsHandler?.browserCommand(
                            'client:beforeCommand',
                            Object.assign(command, { sessionId }),
                            this._currentTest
                        )
                    }
                    await this._percyHandler?.browserBeforeCommand(
                        Object.assign(command, { sessionId }),
                    )
                })

                /**
                 * register result event
                 */
                this._browser.on('result', (result) => {
                    if (shouldProcessEventForTesthub('')) {
                        this._insightsHandler?.browserCommand(
                            'client:afterCommand',
                            Object.assign(result, { sessionId }),
                            this._currentTest
                        )
                    }
                    this._percyHandler?.browserAfterCommand(
                        Object.assign(result, { sessionId }),
                    )
                })
            } catch (err) {
                BStackLogger.error(`Error in service class before function: ${err}`)
                if (shouldProcessEventForTesthub('')) {
                    CrashReporter.uploadCrashReport(`Error in service class before function: ${err}`, err && (err as any).stack)
                }
            }

            if (this._percy) {
                this._percyHandler = new PercyHandler(
                    this._percyCaptureMode,
                    this._browser,
                    this._caps,
                    this._isAppAutomate(),
                    this._config.framework
                )
                this._percyHandler.before()
            }
        }

        return await this._printSessionURL()
    }

    /**
     * Set the default job name at the suite level to make sure we account
     * for the cases where there is a long running `before` function for a
     * suite or one that can fail.
     * Don't do this for Jasmine because `suite.title` is `Jasmine__TopLevel__Suite`
     * and `suite.fullTitle` is `undefined`, so no alternative to use for the job name.
     */
    @PerformanceTester.Measure(PERFORMANCE_SDK_EVENTS.EVENTS.SDK_HOOK, { hookType: 'beforeSuite' })
    async beforeSuite (suite: Frameworks.Suite) {
        this._suiteTitle = suite.title
        this._insightsHandler?.setSuiteFile(suite.file)
        this._accessibilityHandler?.setSuiteFile(suite.file)

        if (suite.title && suite.title !== 'Jasmine__TopLevel__Suite') {
            await this._setSessionName(suite.title)
        }
    }

    @PerformanceTester.Measure(PERFORMANCE_SDK_EVENTS.EVENTS.SDK_HOOK, { hookType: 'beforeHook' })
    async beforeHook (test: Frameworks.Test|CucumberHook, context: any) {
        if (this._config.framework !== 'cucumber') {
            this._currentTest = test as Frameworks.Test // not update currentTest when this is called for cucumber step
        }
        await this._insightsHandler?.beforeHook(test, context)
    }

    @PerformanceTester.Measure(PERFORMANCE_SDK_EVENTS.EVENTS.SDK_HOOK, { hookType: 'afterHook' })
    async afterHook(test: Frameworks.Test | CucumberHook, context: unknown, result: Frameworks.TestResult) {
        await this._insightsHandler?.afterHook(test, result)
    }

    @PerformanceTester.Measure(PERFORMANCE_SDK_EVENTS.EVENTS.SDK_HOOK, { hookType: 'beforeTest' })
    async beforeTest (test: Frameworks.Test) {
        this._currentTest = test
        let suiteTitle = this._suiteTitle

        if (test.fullName) {
            // For Jasmine, `suite.title` is `Jasmine__TopLevel__Suite`.
            // This tweak allows us to set the real suite name.
            const testSuiteName = test.fullName.slice(0, test.fullName.indexOf(test.description || '') - 1)
            if (this._suiteTitle === 'Jasmine__TopLevel__Suite') {
                suiteTitle = testSuiteName
            } else if (this._suiteTitle) {
                suiteTitle = getParentSuiteName(this._suiteTitle, testSuiteName)
            }
        }

        await this._setSessionName(suiteTitle, test)
        await this._setAnnotation(`Test: ${test.fullName ?? test.title}`)

        if (BrowserstackCLI.getInstance().isRunning()) {
            await BrowserstackCLI.getInstance().getTestFramework()!.trackEvent(TestFrameworkState.INIT_TEST, HookState.PRE, { test })
            const uuid = TestFramework.getState(TestFramework.getTrackedInstance(), TestFrameworkConstants.KEY_TEST_UUID)
            this._insightsHandler?.setTestData(test, uuid)
            await BrowserstackCLI.getInstance().getTestFramework()!.trackEvent(TestFrameworkState.TEST, HookState.PRE, { suiteTitle, test })
            return
        }
        await this._accessibilityHandler?.beforeTest(suiteTitle, test)
        await this._insightsHandler?.beforeTest(test)
    }

    @PerformanceTester.Measure(PERFORMANCE_SDK_EVENTS.EVENTS.SDK_HOOK, { hookType: 'afterTest' })
    async afterTest(test: Frameworks.Test, context: never, results: Frameworks.TestResult) {
        this._specsRan = true
        const { error, passed } = results
        if (!passed) {
            this._failReasons.push((error && error.message) || 'Unknown Error')
        }

        await this._percyHandler?.afterTest()
        if (BrowserstackCLI.getInstance().isRunning()) {
            await BrowserstackCLI.getInstance().getTestFramework()!.trackEvent(TestFrameworkState.LOG_REPORT, HookState.POST, { test, result: results })
            await BrowserstackCLI.getInstance().getTestFramework()!.trackEvent(TestFrameworkState.TEST, HookState.POST, { test, result: results, suiteTite: this._suiteTitle })
            return
        }
        await this._accessibilityHandler?.afterTest(this._suiteTitle, test)
        await this._insightsHandler?.afterTest(test, results)
    }

    @PerformanceTester.Measure(PERFORMANCE_SDK_EVENTS.EVENTS.SDK_HOOK, { hookType: 'after' })
    async after (result: number) {
        const { preferScenarioName, setSessionName, setSessionStatus } = this._options
        // For Cucumber: Checks scenarios that ran (i.e. not skipped) on the session
        // Only 1 Scenario ran and option enabled => Redefine session name to Scenario's name
        if (preferScenarioName && this._scenariosThatRan.length === 1){
            this._fullTitle = this._scenariosThatRan.pop()
        }

        await PerformanceTester.measureWrapper(PERFORMANCE_SDK_EVENTS.AUTOMATE_EVENTS.SESSION_STATUS, async () => {
            if (setSessionStatus) {
                const hasReasons = this._failReasons.length > 0
                await this._updateJob({
                    status: result === 0 && this._specsRan ? 'passed' : 'failed',
                    ...(setSessionName ? { name: this._fullTitle } : {}),
                    ...(result === 0 && this._specsRan ?
                        {} : hasReasons ? { reason: this._failReasons.join('\n') } : {})
                })
            }
        })()

        await Listener.getInstance().onWorkerEnd()
        await this._percyHandler?.teardown()
        this.saveWorkerData()

        await PerformanceTester.stopAndGenerate('performance-service.html')
        if (process.env[PERF_MEASUREMENT_ENV]) {
            PerformanceTester.calculateTimes([
                'onRunnerStart', 'onSuiteStart', 'onSuiteEnd',
                'onTestStart', 'onTestEnd', 'onTestSkip', 'before',
                'beforeHook', 'afterHook', 'beforeTest', 'afterTest',
                'uploadPending', 'teardown', 'browserCommand'
            ])
        }
    }

    /**
     * For CucumberJS
     */

    @PerformanceTester.Measure(PERFORMANCE_SDK_EVENTS.EVENTS.SDK_HOOK, { hookType: 'beforeFeature' })
    async beforeFeature(uri: string, feature: Feature) {
        this._suiteTitle = feature.name
        await this._setSessionName(feature.name)
        await this._setAnnotation(`Feature: ${feature.name}`)
        await this._insightsHandler?.beforeFeature(uri, feature)
    }

    /**
     * Runs before a Cucumber Scenario.
     * @param world world object containing information on pickle and test step
     */
    @PerformanceTester.Measure(PERFORMANCE_SDK_EVENTS.EVENTS.SDK_HOOK, { hookType: 'beforeScenario' })
    async beforeScenario (world: ITestCaseHookParameter) {
        this._currentTest = world
        await this._accessibilityHandler?.beforeScenario(world)
        await this._insightsHandler?.beforeScenario(world)
        const scenarioName = world.pickle.name || 'unknown scenario'
        await this._setAnnotation(`Scenario: ${scenarioName}`)
    }

    @PerformanceTester.Measure(PERFORMANCE_SDK_EVENTS.EVENTS.SDK_HOOK, { hookType: 'afterScenario' })
    async afterScenario (world: ITestCaseHookParameter) {
        this._specsRan = true
        const status = world.result?.status.toLowerCase()
        if (status !== 'skipped') {
            this._scenariosThatRan.push(world.pickle.name || 'unknown pickle name')
        }

        if (status && this._failureStatuses.includes(status)) {
            const exception = (
                (world.result && world.result.message) ||
                (status === 'pending'
                    ? `Some steps/hooks are pending for scenario "${world.pickle.name}"`
                    : 'Unknown Error'
                )
            )

            this._failReasons.push(exception)
        }

        await this._accessibilityHandler?.afterScenario(world)
        await this._insightsHandler?.afterScenario(world)
        await this._percyHandler?.afterScenario()
    }

    @PerformanceTester.Measure(PERFORMANCE_SDK_EVENTS.EVENTS.SDK_HOOK, { hookType: 'beforeStep' })
    async beforeStep (step: Frameworks.PickleStep, scenario: Pickle) {
        await this._insightsHandler?.beforeStep(step, scenario)
        await this._setAnnotation(`Step: ${step.keyword}${step.text}`)
    }

    @PerformanceTester.Measure(PERFORMANCE_SDK_EVENTS.EVENTS.SDK_HOOK, { hookType: 'afterStep' })
    async afterStep (step: Frameworks.PickleStep, scenario: Pickle, result: Frameworks.PickleResult) {
        await this._insightsHandler?.afterStep(step, scenario, result)
    }

    @PerformanceTester.Measure(PERFORMANCE_SDK_EVENTS.EVENTS.SDK_HOOK, { hookType: 'onReload' })
    async onReload(oldSessionId: string, newSessionId: string) {
        if (!this._browser) {
            return Promise.resolve()
        }

        const { setSessionName, setSessionStatus } = this._options
        const hasReasons = this._failReasons.length > 0
        const status = hasReasons ? 'failed' : 'passed'

        if (!this._browser.isMultiremote) {
            BStackLogger.info(`Update (reloaded) job with sessionId ${oldSessionId}, ${status}`)
        } else {
            const browserName = (this._browser as any as WebdriverIO.MultiRemoteBrowser).instances.filter(
                (browserName: string) => this._browser && (this._browser as any as WebdriverIO.MultiRemoteBrowser).getInstance(browserName).sessionId === newSessionId)[0]
            BStackLogger.info(`Update (reloaded) multiremote job for browser "${browserName}" and sessionId ${oldSessionId}, ${status}`)
        }

        if (setSessionStatus) {
            await this._update(oldSessionId, {
                status,
                ...(setSessionName ? { name: this._fullTitle } : {}),
                ...(hasReasons ? { reason: this._failReasons.join('\n') } : {})
            })
        }

        BStackLogger.warn(`Session Reloaded: Old Session Id: ${oldSessionId}, New Session Id: ${newSessionId}`)
        await this._insightsHandler?.sendCBTInfo()

        this._scenariosThatRan = []
        delete this._fullTitle
        delete this._suiteFile
        this._failReasons = []
        await this._printSessionURL()
    }
    _isAppAutomate(): boolean {
        const browserDesiredCapabilities = (this._browser?.capabilities ?? {}) as Capabilities.DesiredCapabilities
        const desiredCapabilities = (this._caps ?? {})  as Capabilities.DesiredCapabilities
        return !!browserDesiredCapabilities['appium:app'] || !!desiredCapabilities['appium:app'] || !!(( desiredCapabilities as any)['appium:options']?.app)
    }

    _updateJob (requestBody: any) {
        return this._multiRemoteAction((sessionId: string, browserName: string) => {
            BStackLogger.info(browserName
                ? `Update multiremote job for browser "${browserName}" and sessionId ${sessionId}`
                : `Update job with sessionId ${sessionId}`
            )
            return this._update(sessionId, requestBody)
        })
    }

    _multiRemoteAction (action: MultiRemoteAction) {
        if (!this._browser) {
            return Promise.resolve()
        }

        if (!this._browser.isMultiremote) {
            return action(this._browser.sessionId)
        }

        const multiremotebrowser = this._browser as any as WebdriverIO.MultiRemoteBrowser
        return Promise.all(multiremotebrowser.instances
            .filter((browserName: string) => {
                const cap = getBrowserCapabilities(multiremotebrowser, (this._caps as Capabilities.MultiRemoteCapabilities), browserName)
                return isBrowserstackCapability(cap)
            })
            .map((browserName: string) => (
                action(multiremotebrowser.getInstance(browserName).sessionId, browserName)
            ))
        )
    }

    _update(sessionId: string, requestBody: any) {
        if (!isBrowserstackSession(this._browser)) {
            return Promise.resolve()
        }
        const sessionUrl = `${this._sessionBaseUrl}/${sessionId}.json`
        BStackLogger.debug(`Updating Browserstack session at ${sessionUrl} with request body: `, requestBody)
        if (this._turboScale) {
            return got.patch(sessionUrl, {
                json: requestBody,
                username: this._config.user,
                password: this._config.key
            })
        }
        return got.put(sessionUrl, {
            json: requestBody,
            username: this._config.user,
            password: this._config.key
        })
    }

    @PerformanceTester.Measure(PERFORMANCE_SDK_EVENTS.AUTOMATE_EVENTS.PRINT_BUILDLINK)
    async _printSessionURL() {
        if (!this._browser || !isBrowserstackSession(this._browser)) {
            return Promise.resolve()
        }
        await this._multiRemoteAction(async (sessionId, browserName) => {
            const sessionUrl = `${this._sessionBaseUrl}/${sessionId}.json`
            BStackLogger.debug(`Requesting Browserstack session URL at ${sessionUrl}`)

            let browserUrl
            const reqOpts: OptionsOfJSONResponseBody = {
                username: this._config.user,
                password: this._config.key,
                responseType: 'json'
            }

            if (this._turboScale) {
                const response = await got<TurboScaleSessionResponse>(sessionUrl, reqOpts)
                browserUrl = response.body.url
            } else {
                const response = await got<SessionResponse>(sessionUrl, reqOpts)
                browserUrl = response.body.automation_session.browser_url
            }

            if (!this._browser) {
                return
            }

            const capabilities = getBrowserCapabilities(this._browser, this._caps, browserName)
            const browserString = getBrowserDescription(capabilities)
            BStackLogger.info(`${browserString} session: ${browserUrl}`)
        })
    }

    private async _setSessionName(suiteTitle: string | undefined, test?: Frameworks.Test) {
        if (!this._options.setSessionName || !suiteTitle) {
            return
        }

        let name = suiteTitle
        if (this._options.sessionNameFormat) {
            name = this._options.sessionNameFormat(
                this._config,
                this._caps,
                suiteTitle,
                test?.title
            )
        } else if (test && !test.fullName) {
            // Mocha
            const pre = this._options.sessionNamePrependTopLevelSuiteTitle ? `${suiteTitle} - ` : ''
            const post = !this._options.sessionNameOmitTestTitle ? ` - ${test.title}` : ''
            name = `${pre}${test.parent}${post}`
        }

        this._percyHandler?._setSessionName(name)

        if (name !== this._fullTitle) {
            this._fullTitle = name
            await this._updateJob({ name })
        }
    }

    private _setAnnotation(data: string) {
        return this._executeCommand('annotate', { data, level: 'info' })
    }

    private async _executeCommand<T = any>(
        action: string,
        args?: object,
    ) {
        if (!this._browser || !isBrowserstackSession(this._browser)) {
            return Promise.resolve()
        }

        const cmd = { action, ...(args ? { arguments: args } : {}) }
        const script = `browserstack_executor: ${JSON.stringify(cmd)}`

        if (this._browser.isMultiremote) {
            const multiRemoteBrowser = this._browser as any as WebdriverIO.MultiRemoteBrowser
            return Promise.all(Object.keys(this._caps).map(async (browserName) => {
                const browser = multiRemoteBrowser.getInstance(browserName)
                return (await browser.execute<T, []>(script))
            }))
        }

        return (await this._browser.execute<T, []>(script))
    }

    private saveWorkerData() {
        saveWorkerData({
            usageStats: UsageStats.getInstance().getDataToSave()
        })
    }
}<|MERGE_RESOLUTION|>--- conflicted
+++ resolved
@@ -124,7 +124,7 @@
         try {
             if (this._config.framework === 'mocha') {
                 // Connect to Browserstack CLI from worker
-                await BrowserstackCLI.getInstance().bootstrap()
+                await BrowserstackCLI.getInstance().bootstrap(this._options)
 
                 // Get the nearest hub and update it in config
                 const hubUrl = BrowserstackCLI.getInstance().getConfig().hubUrl as string
@@ -176,29 +176,6 @@
         if (this._browser) {
             try {
                 const sessionId = this._browser.sessionId
-<<<<<<< HEAD
-                if (isBrowserstackSession(this._browser)) {
-                    try {
-                        this._accessibilityHandler = new AccessibilityHandler(
-                            this._browser,
-                            this._caps,
-                            this._isAppAutomate(),
-                            this._config.framework,
-                            this._accessibility,
-                            this._options.accessibilityOptions
-                        )
-                        if (BrowserstackCLI.getInstance().isRunning()){
-                            BStackLogger.info(`CLI is running, tracking accessibility event for before: ${sessionId}`)
-                            // BrowserstackCLI.getInstance().getTestFramework()!.trackEvent(AutomationFrameworkState.CREATE, HookState.POST, { sessionId })
-                        } else {
-                            await this._accessibilityHandler.before(sessionId)
-                        }
-                        Listener.setAccessibilityOptions(this._options.accessibilityOptions)
-                    } catch (err) {
-                        BStackLogger.error(`[Accessibility Test Run] Error in service class before function: ${err}`)
-                    }
-=======
-
                 try {
                     this._accessibilityHandler = new AccessibilityHandler(
                         this._browser,
@@ -211,11 +188,15 @@
                         this._turboScale,
                         this._options.accessibilityOptions
                     )
-                    await this._accessibilityHandler.before(sessionId)
+                    if (isBrowserstackSession(this._browser) && BrowserstackCLI.getInstance().isRunning()){
+                        BStackLogger.info(`CLI is running, tracking accessibility event for before: ${sessionId}`)
+                        // BrowserstackCLI.getInstance().getTestFramework()!.trackEvent(AutomationFrameworkState.CREATE, HookState.POST, { sessionId })
+                    } else {
+                        await this._accessibilityHandler.before(sessionId)
+                    }
                     Listener.setAccessibilityOptions(this._options.accessibilityOptions)
                 } catch (err) {
                     BStackLogger.error(`[Accessibility Test Run] Error in service class before function: ${err}`)
->>>>>>> 1cd82e53
                 }
 
                 if (shouldProcessEventForTesthub('')) {
