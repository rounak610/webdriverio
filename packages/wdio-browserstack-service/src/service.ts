import got from 'got'
import type { OptionsOfJSONResponseBody } from 'got'
import type { Services, Capabilities, Options, Frameworks } from '@wdio/types'

import {
    getBrowserDescription,
    getBrowserCapabilities,
    isBrowserstackCapability,
    getParentSuiteName,
    isBrowserstackSession,
    patchConsoleLogs,
    shouldAddServiceVersion,
    isTrue
} from './util.js'
import type { BrowserstackConfig, BrowserstackOptions, MultiRemoteAction, SessionResponse, TurboScaleSessionResponse } from './types.js'
import type { Pickle, Feature, ITestCaseHookParameter, CucumberHook } from './cucumber-types.js'
import InsightsHandler from './insights-handler.js'
import TestReporter from './reporter.js'
import { DEFAULT_OPTIONS, PERF_MEASUREMENT_ENV } from './constants.js'
import CrashReporter from './crash-reporter.js'
import AccessibilityHandler from './accessibility-handler.js'
import { BStackLogger } from './bstackLogger.js'
import PercyHandler from './Percy/Percy-Handler.js'
import Listener from './testOps/listener.js'
import { saveWorkerData } from './data-store.js'
import UsageStats from './testOps/usageStats.js'
import { shouldProcessEventForTesthub } from './testHub/utils.js'
import AiHandler from './ai-handler.js'
import PerformanceTester from './instrumentation/performance/performance-tester.js'
import * as PERFORMANCE_SDK_EVENTS from './instrumentation/performance/constants.js'
import { BrowserstackCLI } from './cli/index.js'
import { AutomationFrameworkState } from './cli/states/automationFrameworkState.js'
import { HookState } from './cli/states/hookState.js'
import { TestFrameworkState } from './cli/states/testFrameworkState.js'
import TestFramework from './cli/frameworks/testFramework.js'
import { TestFrameworkConstants } from './cli/frameworks/constants/testFrameworkConstants.js'

export default class BrowserstackService implements Services.ServiceInstance {
    private _sessionBaseUrl = 'https://api.browserstack.com/automate/sessions'
    private _failReasons: string[] = []
    private _scenariosThatRan: string[] = []
    private _failureStatuses: string[] = ['failed', 'ambiguous', 'undefined', 'unknown']
    private _browser?: WebdriverIO.Browser
    private _suiteTitle?: string
    private _suiteFile?: string
    private _fullTitle?: string
    private _options: BrowserstackConfig & BrowserstackOptions
    private _specsRan: boolean = false
    private _observability
    private _currentTest?: Frameworks.Test | ITestCaseHookParameter
    private _insightsHandler?: InsightsHandler
    private _accessibility
    private _accessibilityHandler?: AccessibilityHandler
    private _percy
    private _percyCaptureMode: string | undefined = undefined
    private _percyHandler?: PercyHandler
    private _turboScale

    constructor (
        options: BrowserstackConfig & Options.Testrunner,
        private _caps: Capabilities.RemoteCapability,
        private _config: Options.Testrunner
    ) {
        this._options = { ...DEFAULT_OPTIONS, ...options }
        // added to maintain backward compatibility with webdriverIO v5
        this._config || (this._config = this._options)
        this._observability = this._options.testObservability
        this._accessibility = this._options.accessibility
        this._percy = isTrue(process.env.BROWSERSTACK_PERCY)
        this._percyCaptureMode = process.env.BROWSERSTACK_PERCY_CAPTURE_MODE
        this._turboScale = this._options.turboScale

        PerformanceTester.startMonitoring('performance-report-service.csv')
        if (shouldProcessEventForTesthub('')) {
            this._config.reporters?.push(TestReporter)
        }

        if (process.env.BROWSERSTACK_TURBOSCALE) {
            this._turboScale = process.env.BROWSERSTACK_TURBOSCALE === 'true'
        }
        process.env.BROWSERSTACK_TURBOSCALE_INTERNAL = String(this._turboScale)

        // Cucumber specific
        const strict = Boolean(this._config.cucumberOpts && this._config.cucumberOpts.strict)
        // See https://github.com/cucumber/cucumber-js/blob/master/src/runtime/index.ts#L136
        if (strict) {
            this._failureStatuses.push('pending')
        }

        if (process.env.WDIO_WORKER_ID === process.env.BEST_PLATFORM_CID) {
            process.env.PERCY_SNAPSHOT = 'true'
        }
    }

    _updateCaps (fn: (caps: WebdriverIO.Capabilities | Capabilities.DesiredCapabilities) => void) {
        const multiRemoteCap = this._caps as Capabilities.MultiRemoteCapabilities

        if (multiRemoteCap.capabilities) {
            return Object.entries(multiRemoteCap).forEach(([, caps]) => fn(caps.capabilities as WebdriverIO.Capabilities))
        }

        return fn(this._caps as WebdriverIO.Capabilities)
    }

    @PerformanceTester.Measure(PERFORMANCE_SDK_EVENTS.EVENTS.SDK_HOOK, { hookType: 'beforeSession' })
    async beforeSession (config: Omit<Options.Testrunner, 'capabilities'>) {
        // if no user and key is specified even though a browserstack service was
        // provided set user and key with values so that the session request
        // will fail
        const testObservabilityOptions = this._options.testObservabilityOptions
        if (!config.user && !(testObservabilityOptions && testObservabilityOptions.user)) {
            config.user = 'NotSetUser'
        }

        if (!config.key && !(testObservabilityOptions && testObservabilityOptions.key)) {
            config.key = 'NotSetKey'
        }
        this._config.user = config.user
        this._config.key = config.key

        try {
<<<<<<< HEAD
            // Connect to Browserstack CLI from worker
            await BrowserstackCLI.getInstance().bootstrap()

            BStackLogger.debug('worker id ' + process.env.WDIO_WORKER_ID)
            // Get the nearest hub and update it in config
            const hubUrl = BrowserstackCLI.getInstance().getConfig().hubUrl as string
            if (hubUrl) {
                this._config.hostname = new URL(hubUrl).hostname
=======
            if (this._config.framework === 'mocha') {
                // Connect to Browserstack CLI from worker
                await BrowserstackCLI.getInstance().bootstrap()

                // Get the nearest hub and update it in config
                const hubUrl = BrowserstackCLI.getInstance().getConfig().hubUrl as string
                if (hubUrl) {
                    this._config.hostname = new URL(hubUrl).hostname
                }
>>>>>>> 94ff9ef0
            }
        } catch (err) {
            BStackLogger.error(`Error while connecting to Browserstack CLI: ${err}`)
        }
    }

    @PerformanceTester.Measure(PERFORMANCE_SDK_EVENTS.EVENTS.SDK_HOOK, { hookType: 'before' })
    async before(caps: Capabilities.RemoteCapability, specs: string[], browser: WebdriverIO.Browser) {
        // added to maintain backward compatibility with webdriverIO v5
        this._browser = browser ? browser : globalThis.browser
        PerformanceTester.browser = this._browser

        // Healing Support:
        if (!shouldAddServiceVersion(this._config, this._options.testObservability, caps as any)) {
            try {
                await AiHandler.selfHeal(this._options, caps, this._browser)
            } catch (err) {
                if (this._options.selfHeal === true) {
                    BStackLogger.warn(`Error while setting up self-healing: ${err}. Disabling healing for this session.`)
                }
            }
        }

        // Ensure capabilities are not null in case of multiremote

        if (this._isAppAutomate()) {
            this._sessionBaseUrl = 'https://api-cloud.browserstack.com/app-automate/sessions'
        }

        if (this._turboScale) {
            this._sessionBaseUrl = 'https://api.browserstack.com/automate-turboscale/v1/sessions'
        }

        this._scenariosThatRan = []
        PerformanceTester.scenarioThatRan = [...(this._scenariosThatRan ?? [])]

        if (this._browser) {
            try {
                if (BrowserstackCLI.getInstance().isRunning()) {
                    await BrowserstackCLI.getInstance().getAutomationFramework()!.trackEvent(AutomationFrameworkState.CREATE, HookState.PRE, { caps })
                }
                const sessionId = this._browser.sessionId
                if (isBrowserstackSession(this._browser)) {
                    try {
                        this._accessibilityHandler = new AccessibilityHandler(
                            this._browser,
                            this._caps,
                            this._isAppAutomate(),
                            this._config.framework,
                            this._accessibility,
                            this._options.accessibilityOptions
                        )
                        await this._accessibilityHandler.before(sessionId)
                        Listener.setAccessibilityOptions(this._options.accessibilityOptions)
                    } catch (err) {
                        BStackLogger.error(`[Accessibility Test Run] Error in service class before function: ${err}`)
                    }
                }

                if (shouldProcessEventForTesthub('')) {
                    patchConsoleLogs()

                    this._insightsHandler = new InsightsHandler(
                        this._browser,
                        this._config.framework,
                        this._caps,
                        this._options
                    )
                    if (BrowserstackCLI.getInstance().isRunning()) {
                        await BrowserstackCLI.getInstance().getAutomationFramework()!.trackEvent(AutomationFrameworkState.CREATE, HookState.POST, { browser: this._browser, hubUrl: this._config.hostname })
                        this._insightsHandler.setGitConfigPath()
                        return
                    }
                    await this._insightsHandler.before()
                }

                /**
                 * register command event
                 */
                this._browser.on('command', async (command) => {
                    if (shouldProcessEventForTesthub('')) {
                        this._insightsHandler?.browserCommand(
                            'client:beforeCommand',
                            Object.assign(command, { sessionId }),
                            this._currentTest
                        )
                    }
                    await this._percyHandler?.browserBeforeCommand(
                        Object.assign(command, { sessionId }),
                    )
                })

                /**
                 * register result event
                 */
                this._browser.on('result', (result) => {
                    if (shouldProcessEventForTesthub('')) {
                        this._insightsHandler?.browserCommand(
                            'client:afterCommand',
                            Object.assign(result, { sessionId }),
                            this._currentTest
                        )
                    }
                    this._percyHandler?.browserAfterCommand(
                        Object.assign(result, { sessionId }),
                    )
                })
            } catch (err) {
                BStackLogger.error(`Error in service class before function: ${err}`)
                if (shouldProcessEventForTesthub('')) {
                    CrashReporter.uploadCrashReport(`Error in service class before function: ${err}`, err && (err as any).stack)
                }
            }

            if (this._percy) {
                this._percyHandler = new PercyHandler(
                    this._percyCaptureMode,
                    this._browser,
                    this._caps,
                    this._isAppAutomate(),
                    this._config.framework
                )
                this._percyHandler.before()
            }
        }

        return await this._printSessionURL()
    }

    /**
     * Set the default job name at the suite level to make sure we account
     * for the cases where there is a long running `before` function for a
     * suite or one that can fail.
     * Don't do this for Jasmine because `suite.title` is `Jasmine__TopLevel__Suite`
     * and `suite.fullTitle` is `undefined`, so no alternative to use for the job name.
     */
    @PerformanceTester.Measure(PERFORMANCE_SDK_EVENTS.EVENTS.SDK_HOOK, { hookType: 'beforeSuite' })
    async beforeSuite (suite: Frameworks.Suite) {
        this._suiteTitle = suite.title
        this._insightsHandler?.setSuiteFile(suite.file)
        this._accessibilityHandler?.setSuiteFile(suite.file)

        if (suite.title && suite.title !== 'Jasmine__TopLevel__Suite') {
            await this._setSessionName(suite.title)
        }
    }

    @PerformanceTester.Measure(PERFORMANCE_SDK_EVENTS.EVENTS.SDK_HOOK, { hookType: 'beforeHook' })
    async beforeHook (test: Frameworks.Test|CucumberHook, context: any) {
        if (this._config.framework !== 'cucumber') {
            this._currentTest = test as Frameworks.Test // not update currentTest when this is called for cucumber step
        }
        await this._insightsHandler?.beforeHook(test, context)
    }

    @PerformanceTester.Measure(PERFORMANCE_SDK_EVENTS.EVENTS.SDK_HOOK, { hookType: 'afterHook' })
    async afterHook(test: Frameworks.Test | CucumberHook, context: unknown, result: Frameworks.TestResult) {
        await this._insightsHandler?.afterHook(test, result)
    }

    @PerformanceTester.Measure(PERFORMANCE_SDK_EVENTS.EVENTS.SDK_HOOK, { hookType: 'beforeTest' })
    async beforeTest (test: Frameworks.Test) {
        this._currentTest = test
        let suiteTitle = this._suiteTitle

        if (test.fullName) {
            // For Jasmine, `suite.title` is `Jasmine__TopLevel__Suite`.
            // This tweak allows us to set the real suite name.
            const testSuiteName = test.fullName.slice(0, test.fullName.indexOf(test.description || '') - 1)
            if (this._suiteTitle === 'Jasmine__TopLevel__Suite') {
                suiteTitle = testSuiteName
            } else if (this._suiteTitle) {
                suiteTitle = getParentSuiteName(this._suiteTitle, testSuiteName)
            }
        }

        await this._setSessionName(suiteTitle, test)
        await this._setAnnotation(`Test: ${test.fullName ?? test.title}`)
        await this._accessibilityHandler?.beforeTest(suiteTitle, test)

        if (BrowserstackCLI.getInstance().isRunning()) {
            await BrowserstackCLI.getInstance().getTestFramework()!.trackEvent(TestFrameworkState.INIT_TEST, HookState.PRE, { test })
            const uuid = TestFramework.getState(TestFramework.getTrackedInstance(), TestFrameworkConstants.KEY_TEST_UUID)
            this._insightsHandler?.setTestData(test, uuid)
            await BrowserstackCLI.getInstance().getTestFramework()!.trackEvent(TestFrameworkState.TEST, HookState.PRE, { test })
            return
        }
        await this._insightsHandler?.beforeTest(test)
    }

    @PerformanceTester.Measure(PERFORMANCE_SDK_EVENTS.EVENTS.SDK_HOOK, { hookType: 'afterTest' })
    async afterTest(test: Frameworks.Test, context: never, results: Frameworks.TestResult) {
        this._specsRan = true
        const { error, passed } = results
        if (!passed) {
            this._failReasons.push((error && error.message) || 'Unknown Error')
        }

        await this._accessibilityHandler?.afterTest(this._suiteTitle, test)
        await this._percyHandler?.afterTest()
        if (BrowserstackCLI.getInstance().isRunning()) {
            await BrowserstackCLI.getInstance().getTestFramework()!.trackEvent(TestFrameworkState.LOG_REPORT, HookState.POST, { test, result: results })
            await BrowserstackCLI.getInstance().getTestFramework()!.trackEvent(TestFrameworkState.TEST, HookState.POST, { test, result: results })
            return
        }
        await this._insightsHandler?.afterTest(test, results)
    }

    @PerformanceTester.Measure(PERFORMANCE_SDK_EVENTS.EVENTS.SDK_HOOK, { hookType: 'after' })
    async after (result: number) {
        const { preferScenarioName, setSessionName, setSessionStatus } = this._options
        // For Cucumber: Checks scenarios that ran (i.e. not skipped) on the session
        // Only 1 Scenario ran and option enabled => Redefine session name to Scenario's name
        if (preferScenarioName && this._scenariosThatRan.length === 1){
            this._fullTitle = this._scenariosThatRan.pop()
        }

        await PerformanceTester.measureWrapper(PERFORMANCE_SDK_EVENTS.AUTOMATE_EVENTS.SESSION_STATUS, async () => {
            if (setSessionStatus) {
                const hasReasons = this._failReasons.length > 0
                await this._updateJob({
                    status: result === 0 && this._specsRan ? 'passed' : 'failed',
                    ...(setSessionName ? { name: this._fullTitle } : {}),
                    ...(result === 0 && this._specsRan ?
                        {} : hasReasons ? { reason: this._failReasons.join('\n') } : {})
                })
            }
        })()

        await Listener.getInstance().onWorkerEnd()
        await this._percyHandler?.teardown()
        this.saveWorkerData()

        await PerformanceTester.stopAndGenerate('performance-service.html')
        if (process.env[PERF_MEASUREMENT_ENV]) {
            PerformanceTester.calculateTimes([
                'onRunnerStart', 'onSuiteStart', 'onSuiteEnd',
                'onTestStart', 'onTestEnd', 'onTestSkip', 'before',
                'beforeHook', 'afterHook', 'beforeTest', 'afterTest',
                'uploadPending', 'teardown', 'browserCommand'
            ])
        }
    }

    /**
     * For CucumberJS
     */

    @PerformanceTester.Measure(PERFORMANCE_SDK_EVENTS.EVENTS.SDK_HOOK, { hookType: 'beforeFeature' })
    async beforeFeature(uri: string, feature: Feature) {
        this._suiteTitle = feature.name
        await this._setSessionName(feature.name)
        await this._setAnnotation(`Feature: ${feature.name}`)
        await this._insightsHandler?.beforeFeature(uri, feature)
    }

    /**
     * Runs before a Cucumber Scenario.
     * @param world world object containing information on pickle and test step
     */
    @PerformanceTester.Measure(PERFORMANCE_SDK_EVENTS.EVENTS.SDK_HOOK, { hookType: 'beforeScenario' })
    async beforeScenario (world: ITestCaseHookParameter) {
        this._currentTest = world
        await this._accessibilityHandler?.beforeScenario(world)
        await this._insightsHandler?.beforeScenario(world)
        const scenarioName = world.pickle.name || 'unknown scenario'
        await this._setAnnotation(`Scenario: ${scenarioName}`)
    }

    @PerformanceTester.Measure(PERFORMANCE_SDK_EVENTS.EVENTS.SDK_HOOK, { hookType: 'afterScenario' })
    async afterScenario (world: ITestCaseHookParameter) {
        this._specsRan = true
        const status = world.result?.status.toLowerCase()
        if (status !== 'skipped') {
            this._scenariosThatRan.push(world.pickle.name || 'unknown pickle name')
        }

        if (status && this._failureStatuses.includes(status)) {
            const exception = (
                (world.result && world.result.message) ||
                (status === 'pending'
                    ? `Some steps/hooks are pending for scenario "${world.pickle.name}"`
                    : 'Unknown Error'
                )
            )

            this._failReasons.push(exception)
        }

        await this._accessibilityHandler?.afterScenario(world)
        await this._insightsHandler?.afterScenario(world)
        await this._percyHandler?.afterScenario()
    }

    @PerformanceTester.Measure(PERFORMANCE_SDK_EVENTS.EVENTS.SDK_HOOK, { hookType: 'beforeStep' })
    async beforeStep (step: Frameworks.PickleStep, scenario: Pickle) {
        await this._insightsHandler?.beforeStep(step, scenario)
        await this._setAnnotation(`Step: ${step.keyword}${step.text}`)
    }

    @PerformanceTester.Measure(PERFORMANCE_SDK_EVENTS.EVENTS.SDK_HOOK, { hookType: 'afterStep' })
    async afterStep (step: Frameworks.PickleStep, scenario: Pickle, result: Frameworks.PickleResult) {
        await this._insightsHandler?.afterStep(step, scenario, result)
    }

    @PerformanceTester.Measure(PERFORMANCE_SDK_EVENTS.EVENTS.SDK_HOOK, { hookType: 'onReload' })
    async onReload(oldSessionId: string, newSessionId: string) {
        if (!this._browser) {
            return Promise.resolve()
        }

        const { setSessionName, setSessionStatus } = this._options
        const hasReasons = this._failReasons.length > 0
        const status = hasReasons ? 'failed' : 'passed'

        if (!this._browser.isMultiremote) {
            BStackLogger.info(`Update (reloaded) job with sessionId ${oldSessionId}, ${status}`)
        } else {
            const browserName = (this._browser as any as WebdriverIO.MultiRemoteBrowser).instances.filter(
                (browserName: string) => this._browser && (this._browser as any as WebdriverIO.MultiRemoteBrowser).getInstance(browserName).sessionId === newSessionId)[0]
            BStackLogger.info(`Update (reloaded) multiremote job for browser "${browserName}" and sessionId ${oldSessionId}, ${status}`)
        }

        if (setSessionStatus) {
            await this._update(oldSessionId, {
                status,
                ...(setSessionName ? { name: this._fullTitle } : {}),
                ...(hasReasons ? { reason: this._failReasons.join('\n') } : {})
            })
        }

        BStackLogger.warn(`Session Reloaded: Old Session Id: ${oldSessionId}, New Session Id: ${newSessionId}`)
        await this._insightsHandler?.sendCBTInfo()

        this._scenariosThatRan = []
        delete this._fullTitle
        delete this._suiteFile
        this._failReasons = []
        await this._printSessionURL()
    }
    _isAppAutomate(): boolean {
        const browserDesiredCapabilities = (this._browser?.capabilities ?? {}) as Capabilities.DesiredCapabilities
        const desiredCapabilities = (this._caps ?? {})  as Capabilities.DesiredCapabilities
        return !!browserDesiredCapabilities['appium:app'] || !!desiredCapabilities['appium:app'] || !!(( desiredCapabilities as any)['appium:options']?.app)
    }

    _updateJob (requestBody: any) {
        return this._multiRemoteAction((sessionId: string, browserName: string) => {
            BStackLogger.info(browserName
                ? `Update multiremote job for browser "${browserName}" and sessionId ${sessionId}`
                : `Update job with sessionId ${sessionId}`
            )
            return this._update(sessionId, requestBody)
        })
    }

    _multiRemoteAction (action: MultiRemoteAction) {
        if (!this._browser) {
            return Promise.resolve()
        }

        if (!this._browser.isMultiremote) {
            return action(this._browser.sessionId)
        }

        const multiremotebrowser = this._browser as any as WebdriverIO.MultiRemoteBrowser
        return Promise.all(multiremotebrowser.instances
            .filter((browserName: string) => {
                const cap = getBrowserCapabilities(multiremotebrowser, (this._caps as Capabilities.MultiRemoteCapabilities), browserName)
                return isBrowserstackCapability(cap)
            })
            .map((browserName: string) => (
                action(multiremotebrowser.getInstance(browserName).sessionId, browserName)
            ))
        )
    }

    _update(sessionId: string, requestBody: any) {
        if (!isBrowserstackSession(this._browser)) {
            return Promise.resolve()
        }
        const sessionUrl = `${this._sessionBaseUrl}/${sessionId}.json`
        BStackLogger.debug(`Updating Browserstack session at ${sessionUrl} with request body: `, requestBody)
        if (this._turboScale) {
            return got.patch(sessionUrl, {
                json: requestBody,
                username: this._config.user,
                password: this._config.key
            })
        }
        return got.put(sessionUrl, {
            json: requestBody,
            username: this._config.user,
            password: this._config.key
        })
    }

    @PerformanceTester.Measure(PERFORMANCE_SDK_EVENTS.AUTOMATE_EVENTS.PRINT_BUILDLINK)
    async _printSessionURL() {
        if (!this._browser || !isBrowserstackSession(this._browser)) {
            return Promise.resolve()
        }
        await this._multiRemoteAction(async (sessionId, browserName) => {
            const sessionUrl = `${this._sessionBaseUrl}/${sessionId}.json`
            BStackLogger.debug(`Requesting Browserstack session URL at ${sessionUrl}`)

            let browserUrl
            const reqOpts: OptionsOfJSONResponseBody = {
                username: this._config.user,
                password: this._config.key,
                responseType: 'json'
            }

            if (this._turboScale) {
                const response = await got<TurboScaleSessionResponse>(sessionUrl, reqOpts)
                browserUrl = response.body.url
            } else {
                const response = await got<SessionResponse>(sessionUrl, reqOpts)
                browserUrl = response.body.automation_session.browser_url
            }

            if (!this._browser) {
                return
            }

            const capabilities = getBrowserCapabilities(this._browser, this._caps, browserName)
            const browserString = getBrowserDescription(capabilities)
            BStackLogger.info(`${browserString} session: ${browserUrl}`)
        })
    }

    private async _setSessionName(suiteTitle: string | undefined, test?: Frameworks.Test) {
        if (!this._options.setSessionName || !suiteTitle) {
            return
        }

        let name = suiteTitle
        if (this._options.sessionNameFormat) {
            name = this._options.sessionNameFormat(
                this._config,
                this._caps,
                suiteTitle,
                test?.title
            )
        } else if (test && !test.fullName) {
            // Mocha
            const pre = this._options.sessionNamePrependTopLevelSuiteTitle ? `${suiteTitle} - ` : ''
            const post = !this._options.sessionNameOmitTestTitle ? ` - ${test.title}` : ''
            name = `${pre}${test.parent}${post}`
        }

        this._percyHandler?._setSessionName(name)

        if (name !== this._fullTitle) {
            this._fullTitle = name
            await this._updateJob({ name })
        }
    }

    private _setAnnotation(data: string) {
        return this._executeCommand('annotate', { data, level: 'info' })
    }

    private async _executeCommand<T = any>(
        action: string,
        args?: object,
    ) {
        if (!this._browser || !isBrowserstackSession(this._browser)) {
            return Promise.resolve()
        }

        const cmd = { action, ...(args ? { arguments: args } : {}) }
        const script = `browserstack_executor: ${JSON.stringify(cmd)}`

        if (this._browser.isMultiremote) {
            const multiRemoteBrowser = this._browser as any as WebdriverIO.MultiRemoteBrowser
            return Promise.all(Object.keys(this._caps).map(async (browserName) => {
                const browser = multiRemoteBrowser.getInstance(browserName)
                return (await browser.execute<T, []>(script))
            }))
        }

        return (await this._browser.execute<T, []>(script))
    }

    private saveWorkerData() {
        saveWorkerData({
            usageStats: UsageStats.getInstance().getDataToSave()
        })
    }
}<|MERGE_RESOLUTION|>--- conflicted
+++ resolved
@@ -119,16 +119,6 @@
         this._config.key = config.key
 
         try {
-<<<<<<< HEAD
-            // Connect to Browserstack CLI from worker
-            await BrowserstackCLI.getInstance().bootstrap()
-
-            BStackLogger.debug('worker id ' + process.env.WDIO_WORKER_ID)
-            // Get the nearest hub and update it in config
-            const hubUrl = BrowserstackCLI.getInstance().getConfig().hubUrl as string
-            if (hubUrl) {
-                this._config.hostname = new URL(hubUrl).hostname
-=======
             if (this._config.framework === 'mocha') {
                 // Connect to Browserstack CLI from worker
                 await BrowserstackCLI.getInstance().bootstrap()
@@ -138,7 +128,6 @@
                 if (hubUrl) {
                     this._config.hostname = new URL(hubUrl).hostname
                 }
->>>>>>> 94ff9ef0
             }
         } catch (err) {
             BStackLogger.error(`Error while connecting to Browserstack CLI: ${err}`)
